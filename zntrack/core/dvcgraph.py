from __future__ import annotations

import dataclasses
import logging
import pathlib
import subprocess
import sys
import typing

<<<<<<< HEAD
from zntrack.core.jupyter import jupyter_class_to_file
from zntrack.descriptor.base import DescriptorIO
=======
from zntrack.core.parameter import ZnTrackOption
>>>>>>> 70ce1744
from zntrack.utils import config

log = logging.getLogger(__name__)


def handle_deps(value) -> list:
    """Find all dependencies of value

    Parameters
    ----------
    value: any
        list, string, tuple, Path or Node instance

    Returns
    -------
    list:
        A list of strings like ["--deps", "<path>", --deps, "<path>", ...]

    """
    script = []
    if isinstance(value, list) or isinstance(value, tuple):
        for x in value:
            script += handle_deps(x)
    else:
        if isinstance(value, GraphWriter):
            for file in value.affected_files:
                script += ["--deps", file]
        else:
            script += ["--deps", value]

    return script


def get_dvc_arguments(options: dict) -> list:
    """Get the activated options

    Returns
    -------
    list: A list of strings for the subprocess call, e.g.:
        ["--no-commit", "--external"]
    """
    out = []

    for dvc_option, value in options.items():
        if value:
            out.append(f"--{dvc_option.replace('_', '-')}")
        else:
            if dvc_option == "no_exec":
                log.warning(
                    "You will not be able to see the stdout/stderr "
                    "of the process in real time!"
                )
    return out


@dataclasses.dataclass
class DescriptorList:
    """Dataclass to collect all descriptors of some parent class"""

    parent: GraphWriter
    data: typing.List[ZnTrackOption] = dataclasses.field(default_factory=list)

    def filter(
        self, zntrack_type: typing.Union[str, list], return_with_type=False
    ) -> dict:
        """Filter the descriptor instances by zntrack_type

        Parameters
        ----------
        zntrack_type: str
            The zntrack_type of the descriptors to gather
        return_with_type: bool, default=False
            return a dictionary with the Descriptor.metadata.dvc_option as keys

        Returns
        -------
        dict:
            either {attr_name: attr_value}
            or
            {descriptor.dvc_option: {attr_name: attr_value}}

        """
        if not isinstance(zntrack_type, list):
            zntrack_type = [zntrack_type]
        data = [x for x in self.data if x.metadata.zntrack_type in zntrack_type]
        if return_with_type:
            types_dict = {x.metadata.dvc_option: {} for x in data}
            for x in data:
                types_dict[x.metadata.dvc_option].update(
                    {x.name: getattr(self.parent, x.name)}
                )
            return types_dict
        return {x.name: getattr(self.parent, x.name) for x in data}


class GraphWriter:
    """Write the DVC Graph

    Main method that handles writing the Graph / dvc.yaml file
    """

    _node_name = None
    _module = None

    def __init__(self, *args, **kwargs):
        self.node_name = kwargs.get("name", None)

        [
            x.update_default()
            for x in self._descriptor_list.data
            if x.metadata.zntrack_type == "deps"
        ]

    @property
    def _descriptor_list(self) -> DescriptorList:
        """Get all descriptors of this instance"""
        descriptor_list = []
        for option in vars(type(self)).values():
            if isinstance(option, ZnTrackOption):
                descriptor_list.append(option)
        return DescriptorList(parent=self, data=descriptor_list)

    @property
    def node_name(self) -> str:
        """Name of this node"""
        if self._node_name is None:
            return self.__class__.__name__
        return self._node_name

    @node_name.setter
    def node_name(self, value):
        """Overwrite the default node name based on the class name"""
        self._node_name = value

    @property
    def module(self) -> str:
        """Module from which to import <name>

        Used for from <module> import <name>

        Notes
        -----
        this can be changed when using nb_mode
        """
        if self._module is None:
            if self.__class__.__module__ == "__main__":
                if pathlib.Path(sys.argv[0]).stem == "ipykernel_launcher":
                    # special case for e.g. testing
                    return self.__class__.__module__
                return pathlib.Path(sys.argv[0]).stem
            else:
                return self.__class__.__module__
        return self._module

    def save(self):
        """Some method to save the class state"""
        raise NotImplementedError

    @property
    def affected_files(self) -> typing.Set[pathlib.Path]:
        """list of all files that can be changed by this instance"""
        files = []
        for option in self._descriptor_list.data:
            file = option.get_filename(self)
            if file.tracked:
                files.append(file.path)
            elif file.value_tracked:
                value = getattr(self, option.name)
                if isinstance(value, list):
                    files += value
                else:
                    files.append(value)

        files = [x for x in files if x is not None]
        return set(files)

    @property
    def python_interpreter(self) -> str:
        """Find the most suitable python interpreter

        Try to run subprocess check calls to see, which python interpreter
        should be selected

        Returns
        -------
        interpreter: str
            Name of the python interpreter that works with subprocess calls

        """

        for interpreter in ["python3", "python"]:
            try:
                subprocess.check_call(
                    [interpreter, "--version"],
                    stdout=subprocess.DEVNULL,
                    stderr=subprocess.DEVNULL,
                )
                log.debug(f"Using command {interpreter} for dvc!")
                return interpreter

            except subprocess.CalledProcessError:
                log.debug(f"{interpreter} is not working!")
        raise ValueError(
            "Could not find a working python interpreter to work with subprocesses!"
        )

    def write_graph(
        self,
        silent: bool = False,
        nb_name: str = None,
        no_commit: bool = False,
        external: bool = False,
        always_changed: bool = False,
        no_exec: bool = True,
        force: bool = True,
        no_run_cache: bool = False,
        dry_run: bool = False,
    ):
        """Write the DVC file using run.

        If it already exists it'll tell you that the stage is already persistent and
        has been run before. Otherwise it'll run the stage for you.

        Parameters
        ----------
        silent: bool
            If called with no_exec=False this allows to hide the output from the
            subprocess call.
        nb_name: str
            Notebook name when not using config.nb_name (this is not recommended)
        no_commit: dvc parameter
        external: dvc parameter
        always_changed: dvc parameter
        no_exec: dvc parameter
        force: dvc parameter
        no_run_cache: dvc parameter
        dry_run: bool, default = False
            Only return the script but don't actually run anything

        Notes
        -----
        If the dependencies for a stage change this function won't necessarily tell you.
        Use 'dvc status' to check, if the stage needs to be rerun.

        """

        if nb_name is None:
            nb_name = config.nb_name

        # Jupyter Notebook
        if nb_name is not None:
            self._module = f"{config.nb_class_path}.{self.__class__.__name__}"

            jupyter_class_to_file(
                silent=silent, nb_name=nb_name, module_name=self.__class__.__name__
            )

        self.save()

        if not silent:
            log.warning("--- Writing new DVC file! ---")

        script = ["dvc", "run", "-n", self.node_name]

        script += get_dvc_arguments(
            {
                "no_commit": no_commit,
                "external": external,
                "always_changed": always_changed,
                "no_exec": no_exec,
                "force": force,
                "no_run_cache": no_run_cache,
            }
        )

        # Jupyter Notebook
        if nb_name is not None:
            script += [
                "--deps",
                pathlib.Path(*self.module.split(".")).with_suffix(".py").as_posix(),
            ]

        # Handle Parameter
        if len(self._descriptor_list.filter(zntrack_type="params")) > 0:
            script += [
                "--params",
                f"params.yaml:{self.node_name}",
            ]
        zn_options_set = set()
        for option in self._descriptor_list.data:
            value = getattr(self, option.name)
            # Handle DVC options
            if option.metadata.zntrack_type == "dvc":
                if isinstance(value, list) or isinstance(value, tuple):
                    for x in value:
                        script += [f"--{option.metadata.dvc_args}", x]
                else:
                    script += [f"--{option.metadata.dvc_args}", value]
            # Handle Zn Options
            elif option.metadata.zntrack_type in ["zn", "metadata"]:
                zn_options_set.add(
                    (
                        f"--{option.metadata.dvc_args}",
                        pathlib.Path("nodes")
                        / self.node_name
                        / f"{option.metadata.dvc_option}.json",
                    )
                )
            elif option.metadata.zntrack_type == "deps":
                script += handle_deps(value)

        for pair in zn_options_set:
            script += pair

        # Add command to run the script
        cls_name = self.__class__.__name__
        script.append(
            f"""{self.python_interpreter} -c "from {self.module} import {cls_name}; """
            f"""{cls_name}.load(name='{self.node_name}').run_and_save()" """
        )
        log.debug(f"running script: {' '.join([str(x) for x in script])}")

        log.debug(
            "If you are using a jupyter notebook, you may not be able to see the "
            "output in real time!"
        )

        if dry_run:
            return script
        else:
            process = subprocess.run(script, capture_output=True, check=True)
            if not silent:
                if len(process.stdout) > 0:
                    log.info(process.stdout.decode())
                if len(process.stderr) > 0:
                    log.warning(process.stderr.decode())<|MERGE_RESOLUTION|>--- conflicted
+++ resolved
@@ -7,13 +7,10 @@
 import sys
 import typing
 
-<<<<<<< HEAD
-from zntrack.core.jupyter import jupyter_class_to_file
-from zntrack.descriptor.base import DescriptorIO
-=======
 from zntrack.core.parameter import ZnTrackOption
->>>>>>> 70ce1744
 from zntrack.utils import config
+
+from .jupyter import jupyter_class_to_file
 
 log = logging.getLogger(__name__)
 
