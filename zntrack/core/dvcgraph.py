from __future__ import annotations

import dataclasses
import json
import logging
import pathlib
import typing

from zntrack import descriptor, utils
from zntrack.core.jupyter import jupyter_class_to_file
from zntrack.core.zntrackoption import ZnTrackOption
from zntrack.descriptor import BaseDescriptorType
from zntrack.zn import params as zntrack_params
from zntrack.zn.dependencies import NodeAttribute

log = logging.getLogger(__name__)


def handle_deps(value) -> typing.List[str]:
    """Find all dependencies of value

    Parameters
    ----------
    value: any
        list, string, tuple, Path or Node instance

    Returns
    -------
    list:
        A list dependency files

    """
    deps_files: typing.List[str] = []
    if isinstance(value, (list, tuple)):
        for lst_val in value:
            deps_files += handle_deps(lst_val)
    else:
        if isinstance(value, (GraphWriter, NodeAttribute)):
            for file in value.affected_files:
                deps_files.append(pathlib.Path(file).as_posix())
        elif isinstance(value, (str, pathlib.Path)):
            deps_files.append(pathlib.Path(value).as_posix())
        elif value is None:
            pass
        else:
            raise ValueError(f"Type {type(value)} ({value}) is not supported!")

    return deps_files


@dataclasses.dataclass
class DVCRunOptions:
    """Collection of DVC run options

    Attributes
    ----------
    All attributes are documented under the dvc run method.

    References
    ----------
    https://dvc.org/doc/command-reference/run#options
    """

    no_commit: bool
    external: bool
    always_changed: bool
    no_run_cache: bool
    no_exec: bool
    force: bool

    @property
    def dvc_args(self) -> list:
        """Get the activated options
        Returns
        -------
        list: A list of strings for the subprocess call, e.g.:
            ["--no-commit", "--external"]
        """
        out = []
        for field_name in self.__dataclass_fields__:
            value = getattr(self, field_name)
            if value:
                out.append(f"--{field_name.replace('_', '-')}")
        return out


def handle_dvc(value, dvc_args) -> list:
    """Convert list of dvc_paths to a dvc input string

    >>> handle_dvc("src/file.txt", "outs") == ["--outs", "src/file.txt"]
    """
    if not isinstance(value, (list, tuple)):
        value = [value]

    def option_func(_dvc_path):
        return f"--{dvc_args}"

    def posix_func(dvc_path):
        if dvc_args == "params":
            # add :to the end to indicate that it actually is a file.
            try:
                return f"{pathlib.Path(dvc_path).as_posix()}:"
            except TypeError as err:
                raise ValueError(
                    f"dvc.params does not support type {type(dvc_path)}"
                ) from err
        return pathlib.Path(dvc_path).as_posix()

    # double list comprehension https://stackoverflow.com/a/11869360/10504481
    return [f(x) for x in value for f in (option_func, posix_func)]


def filter_ZnTrackOption(
    data,
    cls,
    zn_type: typing.Union[utils.ZnTypes, typing.List[utils.ZnTypes]],
    return_with_type=False,
    allow_none: bool = False,
) -> dict:
    """Filter the descriptor instances by zn_type

    Parameters
    ----------
    data: List[ZnTrackOption]
        The ZnTrack options to query through
    cls:
        The instance the ZnTrack options are attached to
    zn_type: str
        The zn_type of the descriptors to gather
    return_with_type: bool, default=False
        return a dictionary with the Descriptor.dvc_option as keys
    allow_none: bool, default=False
        Use getattr(obj, name, None) instead of getattr(obj, name) to yield
        None when an AttributeError occurs.

    Returns
    -------
    dict:
        either {attr_name: attr_value}
        or
        {descriptor.dvc_option: {attr_name: attr_value}}

    """
    if not isinstance(zn_type, list):
        zn_type = [zn_type]
    data = [x for x in data if x.zn_type in zn_type]
    if return_with_type:
        types_dict = {x.dvc_option: {} for x in data}
        for entity in data:
            if allow_none:
                # avoid AttributeError
                value = getattr(cls, entity.name, None)
            else:
                value = getattr(cls, entity.name)
            types_dict[entity.dvc_option].update({entity.name: value})
        return types_dict
    if allow_none:
        return {x.name: getattr(cls, x.name, None) for x in data}
    # avoid AttributeError
    return {x.name: getattr(cls, x.name) for x in data}


def prepare_dvc_script(
    node_name,
    dvc_run_option: DVCRunOptions,
    custom_args: list,
    nb_name,
    module,
    func_or_cls,
    call_args,
) -> list:
    """Prepare the dvc cmd to be called by subprocess

    Parameters
    ----------
    node_name: str
        Name of the Node
    dvc_run_option: DVCRunOptions
        dataclass to collect special DVC run options
    custom_args: list[str]
        all the params / deps / ... to be added to the script
    nb_name: str|None
        Notebook name for jupyter support
    module: str like "src.my_module"
    func_or_cls: str
        The name of the Node class or function to be imported and run
    call_args: str
        Additional str like "(run_func=True)" or ".load().run_and_save"

    Returns
    -------

    list[str]
        The list to be passed to the subprocess call

    """
    script = ["dvc", "run", "-n", node_name]
    script += dvc_run_option.dvc_args
    script += custom_args

    if nb_name is not None:
        script += ["--deps", utils.module_to_path(module).as_posix()]

    import_str = f"""{utils.get_python_interpreter()} -c "from {module} import """
    import_str += f"""{func_or_cls}; {func_or_cls}{call_args}" """
    script += [import_str]
    log.debug(f"dvc script: {' '.join([str(x) for x in script])}")
    return script


class ZnTrackInfo:
    """Helping class for access to ZnTrack information"""

    def __init__(self, parent):
        self._parent = parent

    def collect(self, zntrackoption: typing.Type[descriptor.BaseDescriptorType]) -> dict:
        """Collect the values of all ZnTrackOptions of the passed type

        Parameters
        ----------
        zntrackoption:
            Any cls of a ZnTrackOption such as zn.params

        Returns
        -------
        dict:
            A dictionary of {option_name: option_value} for all found options of
            the given type zntrackoption.
        """
        if isinstance(zntrackoption, (list, tuple)):
            raise ValueError(
                "collect only supports single ZnTrackOptions. Found"
                f" {zntrackoption} instead."
            )
        options = descriptor.get_descriptors(zntrackoption, self=self._parent)
        return {x.name: x.__get__(self._parent) for x in options}


class GraphWriter:
    """Write the DVC Graph

    Main method that handles writing the Graph / dvc.yaml file

    node_name: str
        first priority is by passing it through kwargs
        second is having the class attribute set in the class definition
        last if both above are None it will be set to __class__.__name__
    """

    node_name = None
    _module = None

    def __init__(self, **kwargs):
        name = kwargs.pop("name", None)
        if name is not None:
            # overwrite node_name attribute
            self.node_name = name
        if self.node_name is None:
            # set default value of node_name attribute
            self.node_name = self.__class__.__name__
        if len(kwargs) > 0:
            raise TypeError(f"'{kwargs}' are an invalid keyword argument")

    def __hash__(self):
        """compute the hash based on the parameters and node_name"""
        params_dict = self.zntrack.collect(zntrack_params)
        params_dict["node_name"] = self.node_name

        return hash(json.dumps(params_dict, sort_keys=True))

    @property
    def _descriptor_list(self) -> typing.List[BaseDescriptorType]:
        """Get all descriptors of this instance"""
        return descriptor.get_descriptors(ZnTrackOption, self=self)

    @property
    def module(self) -> str:
        """Module from which to import <name>

        Used for from <module> import <name>

        Notes
        -----
        this can be changed when using nb_mode
        """
        if self._module is None:
            if utils.config.nb_name is not None:
                return f"{utils.config.nb_class_path}.{self.__class__.__name__}"
            return utils.module_handler(self.__class__)
        return self._module

    def save(self, results: bool = False):
        """Save Class state to files

        Parameters
        -----------
        results: bool, default=False
            Save changes in zn.<option>.
            By default, this function saves e.g. parameters but does not save results
            that are stored in zn.<option> and primarily zn.params / dvc.<option>
            Set this option to True if they should be saved, e.g. in run_and_save
        """
        raise NotImplementedError

    @property
    def affected_files(self) -> typing.Set[pathlib.Path]:
        """list of all files that can be changed by this instance"""
        files = []
        for option in self._descriptor_list:
            file = option.get_filename(self)
            if option.zn_type in utils.VALUE_DVC_TRACKED:
                files.append(file)
            elif option.zn_type in utils.FILE_DVC_TRACKED:
                value = getattr(self, option.name)
                if isinstance(value, (list, tuple)):
                    files += value
                else:
                    files.append(value)
            # deps or params are not affected files

        files = [x for x in files if x is not None]
        return set(files)

    @classmethod
    def convert_notebook(cls, nb_name: str = None):
        """Use jupyter_class_to_file to convert ipynb to py

        Parameters
        ----------
        nb_name: str
            Notebook name when not using config.nb_name (this is not recommended)
        """
        jupyter_class_to_file(nb_name=nb_name, module_name=cls.__name__)

    def write_graph(
        self,
        silent: bool = False,
        nb_name: str = None,
        notebook: bool = True,
        no_commit: bool = False,
        external: bool = False,
        always_changed: bool = False,
        no_exec: bool = True,
        force: bool = True,
        no_run_cache: bool = False,
        dry_run: bool = False,
        run: bool = None,
        *,
        call_args: str = None,
    ):
        """Write the DVC file using run.

        If it already exists it'll tell you that the stage is already persistent and
        has been run before. Otherwise it'll run the stage for you.

        Parameters
        ----------
        silent: bool
            If called with no_exec=False this allows to hide the output from the
            subprocess call.
        nb_name: str
            Notebook name when not using config.nb_name (this is not recommended)
        notebook: bool, default = True
            convert the notebook to a py File
        no_commit: dvc parameter
        external: dvc parameter
        always_changed: dvc parameter
        no_exec: dvc parameter
        run: bool, inverse of no_exec. Will overwrite no_exec if set.
        force: dvc parameter
        no_run_cache: dvc parameter
        dry_run: bool, default = False
            Only return the script but don't actually run anything
        call_args: str, default = None
            Custom call args. Defaults to '.load(name='{self.node_name}').run_and_save()'

        Notes
        -----
        If the dependencies for a stage change this function won't necessarily tell you.
        Use 'dvc status' to check, if the stage needs to be rerun.

        """

        # TODO write graphs of all zn.Nodes here as well!

        if silent:
            log.warning(
                "DeprecationWarning: silent was replaced by 'zntrack.config.log_level ="
                " logging.ERROR'"
            )
        if run is not None:
            no_exec = not run

        log.debug("--- Writing new DVC file ---")

        dvc_run_option = DVCRunOptions(
            no_commit=no_commit,
            external=external,
            always_changed=always_changed,
            no_run_cache=no_run_cache,
            no_exec=no_exec,
            force=force,
        )

        # Jupyter Notebook
        nb_name = utils.update_nb_name(nb_name)
<<<<<<< HEAD
        if nb_name is not None:
            # TODO why is this updated here and not in the module property?!
            self._module = f"{utils.config.nb_class_path}.{self.__class__.__name__}"
            if notebook:
                self.convert_notebook(nb_name)
=======
        if nb_name is not None and notebook:
            self.convert_notebook(nb_name)
>>>>>>> 2276dbf5

        custom_args = []
        dependencies = []
        # Handle Parameter
        params_list = filter_ZnTrackOption(
            data=self._descriptor_list, cls=self, zn_type=[utils.ZnTypes.PARAMS]
        )
        if len(params_list) > 0:
            custom_args += [
                "--params",
                f"{utils.Files.params}:{self.node_name}",
            ]
        zn_options_set = set()
        for option in self._descriptor_list:
            if option.zn_type == utils.ZnTypes.DVC:
                value = getattr(self, option.name)
                custom_args += handle_dvc(value, option.dvc_args)
            # Handle Zn Options
            elif option.zn_type in utils.VALUE_DVC_TRACKED:
                zn_options_set.add(
                    (
                        f"--{option.dvc_args}",
                        option.get_filename(self).as_posix(),
                    )
                )
            elif option.zn_type == utils.ZnTypes.DEPS:
                value = getattr(self, option.name)
                dependencies += handle_deps(value)

        for dependency in set(dependencies):
            custom_args += ["--deps", dependency]

        for pair in zn_options_set:
            custom_args += pair

        if call_args is None:
            call_args = f".load(name='{self.node_name}').run_and_save()"

        script = prepare_dvc_script(
            node_name=self.node_name,
            dvc_run_option=dvc_run_option,
            custom_args=custom_args,
            nb_name=nb_name,
            module=self.module,
            func_or_cls=self.__class__.__name__,
            call_args=call_args,
        )

        # Add command to run the script

        self.save()

        log.debug(
            "If you are using a jupyter notebook, you may not be able to see the "
            "output in real time!"
        )

        if dry_run:
            return script
        utils.run_dvc_cmd(script)

        run_post_dvc_cmd(descriptor_list=self._descriptor_list, instance=self)

    @property
    def zntrack(self) -> ZnTrackInfo:
        return ZnTrackInfo(parent=self)


def run_post_dvc_cmd(descriptor_list, instance):
    """Run all post-dvc-cmds like plots modify"""
    for desc in descriptor_list:
        if desc.post_dvc_cmd(instance) is not None:
            utils.run_dvc_cmd(desc.post_dvc_cmd(instance))<|MERGE_RESOLUTION|>--- conflicted
+++ resolved
@@ -405,16 +405,8 @@
 
         # Jupyter Notebook
         nb_name = utils.update_nb_name(nb_name)
-<<<<<<< HEAD
-        if nb_name is not None:
-            # TODO why is this updated here and not in the module property?!
-            self._module = f"{utils.config.nb_class_path}.{self.__class__.__name__}"
-            if notebook:
-                self.convert_notebook(nb_name)
-=======
         if nb_name is not None and notebook:
             self.convert_notebook(nb_name)
->>>>>>> 2276dbf5
 
         custom_args = []
         dependencies = []
