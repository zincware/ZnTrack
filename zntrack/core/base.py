"""ZnTrack Node class module."""

from __future__ import annotations

import contextlib
import json
import logging
import os
import pathlib
import shutil
import typing

import zninit
import znjson

from zntrack import dvc, meta, utils, zn
from zntrack.core.dvcgraph import (
    DVCRunOptions,
    ZnTrackInfo,
    filter_ZnTrackOption,
    handle_dvc,
    prepare_dvc_script,
    run_post_dvc_cmd,
)
from zntrack.core.jupyter import jupyter_class_to_file
from zntrack.core.zntrackoption import ZnTrackOption
from zntrack.zn import Nodes as ZnNodes
from zntrack.zn import params as zn_params
from zntrack.zn.dependencies import NodeAttribute, getdeps

log = logging.getLogger(__name__)


def update_dependency_options(value):
    """Handle Node dependencies.

    The default value is created upton instantiation of a ZnTrackOption,
    if a new class is created via Instance.load() it does not automatically load
    the default_value Nodes, so we must to this manually here and call update_options.
    """
    if isinstance(value, (list, tuple)):
        for item in value:
            update_dependency_options(item)
    if isinstance(value, Node):
        value._update_options()


def handle_deps(value) -> typing.List[str]:
    """Find all dependencies of value.

    Parameters
    ----------
    value: any
        list, string, tuple, Path or Node instance

    Returns
    -------
    list:
        A list dependency files
    """
    deps_files: typing.List[str] = []
    if isinstance(value, (list, tuple)):
        for lst_val in value:
            deps_files += handle_deps(lst_val)
    elif isinstance(value, (Node, NodeAttribute)):
        for file in value.affected_files:
            deps_files.append(pathlib.Path(file).as_posix())
    elif isinstance(value, (str, pathlib.Path)):
        deps_files.append(pathlib.Path(value).as_posix())
    elif value is not None:
        raise ValueError(f"Type {type(value)} ({value}) is not supported!")

    return deps_files


def _handle_nodes_as_methods(nodes: dict):
    """Write the graph for all zn.Nodes ZnTrackOptions.

    zn.Nodes ZnTrackOptions will require a dedicated graph to be written.
    They are shown in the dvc dag and have their own parameter section.
    The name is <nodename>-<attributename> for these Nodes. They only
    have a single hash output to be available for DVC dependencies.

    Attributes
    ----------
    nodes: dict
        A dictionary of {option_name: zntrack.Node}
    """
    for node in nodes.values():
        if node is not None:
            node.write_graph(
                run=True,
                call_args=f".load(name='{node.node_name}').save(hash_only=True)",
            )


BaseNodeTypeT = typing.TypeVar("BaseNodeTypeT", bound="Node")


class LoadViaGetItem(type):
    """Metaclass for adding getitem support to load."""

    def __getitem__(cls: Node, item: typing.Union[str, dict]) -> BaseNodeTypeT:
        """Allow Node[<nodename>] to access an instance of the Node.

        Attributes
        ----------
        item: str|dict
            Can be a string, for load(name=item)
            Can be a dict for load(**item) | e.g. {name:"nodename", lazy:True}

        Raises
        ------
        ValueError: if you don't pass a dict or string.

        """
        if not isinstance(item, (str, dict)):
            raise ValueError(
                f"Can only load {cls} with type (str, dict). Found {type(item)}"
            )

        return cls.load(**item) if isinstance(item, dict) else cls.load(name=item)

    def __matmul__(cls, other: str) -> typing.Union[NodeAttribute, typing.Any]:
        """Shorthand for: getdeps(Node, other).

        Parameters
        ----------
        other: str
            Name of the class attribute

        Returns
        -------
        NodeAttribute
        """
        if not isinstance(other, str):
            raise ValueError(
                f"Can not compute 'Node @ {type(other)}'. Expected 'Node @ str'."
            )
        return getdeps(cls, other)


class NodeBase(zninit.ZnInit):
    """NodeBase helper is used to define the lower bound __init__.

     That __init__ is applied as super call when using the
        automatically generated __init__.

    Attributes
    ----------
    is_loaded: bool
        if the class is loaded this can be used to only run certain code, e.g. in the init
    node_name: str
        first priority is if requested via kwargs
        second is having the class attribute set in the class definition
        last if both above are None it will be set to __class__.__name__
    nwd: pathlib.Path
        The 'node working directory' which is typically 'nodes/<node_name>'.
    is_attribute: bool, default = False
        If the Node is not used directly but through e.g. zn.Nodes() as a dependency
        this can be set to True. It will disable all outputs in the params.yaml file
        except for the zn.Hash().
    """

    is_loaded: bool = False
    _module = None
    _is_attribute = False

    def __init__(self, **kwargs):
        """__init__ of NodeBase."""
        self.is_loaded = kwargs.pop("is_loaded", False)
        name = kwargs.pop("name", None)
        if kwargs:
            raise TypeError(f"'{kwargs}' are an invalid keyword argument")
        if name is not None:
            # overwrite node_name attribute
            self.node_name = name

        for data in self._descriptor_list:
            if data.zn_type == utils.ZnTypes.DEPS:
                update_dependency_options(data.default)

    @property
    def node_name(self) -> str:
        """Get the node name."""
        return self.__dict__.get("node_name", self.__class__.__name__)

    @node_name.setter
    def node_name(self, value: str):
        """Set the node name.

        Thereby, resetting 'self.nwd'.
        """
        self.__dict__["node_name"] = value
        self.__dict__["nwd"] = None

    @property
    def nwd(self) -> pathlib.Path:
        """Get the node working directory."""
        nwd = self.__dict__.get("nwd")
        if nwd is None:
            nwd = pathlib.Path("nodes", self.node_name)
            nwd.mkdir(exist_ok=True, parents=True)
        return nwd

    @nwd.setter
    def nwd(self, value: pathlib.Path):
        """Set the node working directory and create the directory."""
        self.__dict__["nwd"] = value
        value.mkdir(exist_ok=True, parents=True)

    @property
    def _descriptor_list(self) -> typing.List[zninit.descriptor.DescriptorTypeT]:
        """Get all descriptors of this instance."""
        descriptors = zninit.get_descriptors(ZnTrackOption, self=self)
        if self._is_attribute:
            allowed_types = [
                utils.ZnTypes.PARAMS,
                utils.ZnTypes.HASH,
                utils.ZnTypes.DEPS,
                utils.ZnTypes.META,
            ]
            return [x for x in descriptors if x.zn_type in allowed_types]
        return descriptors


class Node(NodeBase, metaclass=LoadViaGetItem):
    """Main parent class for all ZnTrack Node.

    The methods implemented in this class are primarily loading and saving parameters.
    This includes restoring the Node from files and saving results to files after run.
    """

    init_subclass_basecls = NodeBase
    init_descriptors = [zn.params, zn.deps, zn.Method, zn.Nodes, meta.Text] + dvc.options

    @utils.deprecated(
        reason=(
            "Please check out https://zntrack.readthedocs.io/en/latest/_tutorials/"
            "migration_guide_v3.html for a migration tutorial from "
            "ZnTrack v0.2 to v0.3"
        ),
        version="v0.3",
    )
    def __call__(self, *args, **kwargs):
        """Still here for a depreciation warning for migrating to class based ZnTrack."""

    def __repr__(self):
        """__repr__ of Node."""
        hex_id = hex(id(self))  # TODO replace by git rev in the future
        status = "known" if self._graph_entry_exists else "unknown"
        # TODO add a state: available which checks e.g. via dvc status
        #  or later if loading by revision is available otherwise
        #  if the outputs are available
        obj = self.__class__.__name__
        return (
            f"<ZnTrack {obj}: status: {status}, loaded: {self.is_loaded}, name:"
            f" {self.node_name}, id: {hex_id}>"
        )

    def __hash__(self):
        """compute the hash based on the parameters and node_name."""
        params_dict = self.zntrack.collect(zn_params)
        params_dict["node_name"] = self.node_name

        return hash(json.dumps(params_dict, sort_keys=True, cls=znjson.ZnEncoder))

    def __matmul__(self, other: str) -> typing.Union[NodeAttribute, typing.Any]:
        """Shorthand for: getdeps(Node, other).

        Parameters
        ----------
        other: str
            Name of the class attribute

        Returns
        -------
        NodeAttribute
        """
        if not isinstance(other, str):
            raise ValueError(
                f"Can not compute 'Node @ {type(other)}'. Expected 'Node @ str'."
            )
        return getdeps(self, other)

    def save_plots(self):
        """Save the zn.plots.

        Similar to DVC Live this  can be used to save the plots during a run
        for live output.
        """
        for option in self._descriptor_list:
            if option.zn_type is utils.ZnTypes.PLOTS:
                option.save(instance=self)

    def save(self, results: bool = False, hash_only: bool = False):
        """Save Class state to files.

        Parameters
        ----------
        results: bool, default=False
            Save changes in zn.<option>.
            By default, this function saves e.g. parameters from zn.params / dvc.<option>,
            but does not save results  that are stored in zn.<option>.
            Set this option to True if they should be saved, e.g. in run_and_save

        hash_only: bool, default = False
            Only save zn.Hash and nothing else. This is required for usage as zn.Nodes
        """
        if hash_only:
            try:
                zninit.get_descriptors(zn.Hash, self=self)[0].save(instance=self)
            except IndexError as err:
                raise utils.exceptions.DescriptorMissingError(
                    "Could not find a hash descriptor. Please add zn.Hash()"
                ) from err
            return

        if not results:
            # Reset everything in params.yaml and zntrack.json before saving
            utils.file_io.clear_config_file(utils.Files.params, node_name=self.node_name)
            utils.file_io.clear_config_file(utils.Files.zntrack, node_name=self.node_name)
        # Save dvc.<option>, dvc.deps, zn.Method

        for option in self._descriptor_list:
            if results:
                if option.zn_type in utils.VALUE_DVC_TRACKED:
                    # only save results
                    option.save(instance=self)
            else:
                if option.zn_type not in utils.VALUE_DVC_TRACKED + utils.GIT_TRACKED:
                    # save all dvc.<options>
                    option.save(instance=self)
                else:
                    # Create the path for DVC to write a .gitignore file
                    # for the filtered files
                    option.mkdir(instance=self)

    def _update_options(self, lazy=None):
        """Update all ZnTrack options inheriting from ZnTrackOption.

        This will overwrite the value in __dict__ even it the value was changed
        """
        if lazy is None:
            lazy = utils.config.lazy
        for option in self._descriptor_list:
            if option.allow_lazy:
                self.__dict__[option.name] = utils.LazyOption
            if not lazy:
                # trigger loading the data into memory
                value = getattr(self, option.name)
                with contextlib.suppress(AttributeError):
                    value._update_options(lazy=False)
        self.is_loaded = True

    @classmethod
    def load(cls, name=None, lazy: bool = None) -> Node:
        """classmethod that yield a Node object.

        This method does
        1. create a new instance of Node
        2. call Node._load() to update the instance

        Parameters
        ----------
        lazy: bool
            The default value is defined by config.lazy = True.
            If false, all instances will be loaded. If true, the value is only
            read when first accessed.
        name: str, default = None
            Name of the Node / stage in dvc.yaml.
            If not explicitly defined in Node(name=<...>).write_graph()
            this should remain None.

        Returns
        -------
        Instance of this class with the state loaded from files

        Examples
        --------
        Always have this, so that the name can be passed through

        def __init__(self, **kwargs):
            super().__init__(**kwargs)

        """
        if not (isinstance(name, str) or (name is None)):
            raise ValueError(f"name must be string or None. Found {name}.")
        if lazy is None:
            lazy = utils.config.lazy
        try:
            instance = cls(name=name, is_loaded=True)
        except TypeError as type_error:
            if not getattr(cls.__init__, "uses_auto_init", False):
                # when not using the automatic init all arguments must have a
                # default value and the super call is required. It would still be
                # using new + init from Node class to circumvent required
                # arguments in the automatic init
                raise TypeError(
                    f"Unable to create a new instance of {cls}. Check that all arguments"
                    " default to None. It must be possible to instantiate the class via"
                    f" {cls}() without passing any arguments. Furthermore, the"
                    " '**kwargs' must be passed to the 'super().__init__(**kwargs)'"
                    "See the ZnTrack documentation for more information."
                ) from type_error

            instance = object.__new__(cls)
            Node.__init__(instance, name=name, is_loaded=True)
        assert instance.node_name is not None, (
            "The name of the Node is not set. Probably missing"
            " 'super().__init__(**kwargs)' inside the custom '__init__'."
        )
        instance._update_options(lazy=lazy)

        if utils.config.nb_name is not None:
            # TODO maybe check if it exists and otherwise keep default?
            instance._module = f"{utils.config.nb_class_path}.{cls.__name__}"
        return instance

    def run_and_save(self):
        """Main method to run for the actual calculation."""
        if not self.is_loaded:
            # Save e.g. the parameters if the Node is not loaded
            #  this can happen, when using this method outside 'dvc repro'
            self.save()
        self.run()
        self.save(results=True)

    # @abc.abstractmethod
    def run(self):
        """Overwrite this method for the actual calculation."""
        raise NotImplementedError

    @property
    def module(self) -> str:
        """Module from which to import <name>.

        Used for from <module> import <name>

        Notes
        -----
        this can be changed when using nb_mode
        """
        if self._module is None:
            if utils.config.nb_name is not None:
                return f"{utils.config.nb_class_path}.{self.__class__.__name__}"
            return utils.module_handler(self.__class__)
        return self._module

    @property
    def affected_files(self) -> typing.Set[pathlib.Path]:
        """list of all files that can be changed by this instance."""
        files = []
        for option in self._descriptor_list:
            file = option.get_filename(self)
            if option.zn_type in utils.VALUE_DVC_TRACKED:
                files.append(file)
            elif option.zn_type in utils.FILE_DVC_TRACKED:
                value = getattr(self, option.name)
                if isinstance(value, (list, tuple)):
                    files += value
                else:
                    files.append(value)
            # deps or params are not affected files

        files = [x for x in files if x is not None]
        return set(files)

    @classmethod
    def convert_notebook(cls, nb_name: str = None):
        """Use jupyter_class_to_file to convert ipynb to py.

        Parameters
        ----------
        nb_name: str
            Notebook name when not using config.nb_name (this is not recommended)
        """
        jupyter_class_to_file(nb_name=nb_name, module_name=cls.__name__)

    @property
    def zntrack(self) -> ZnTrackInfo:
        """Get a ZnTrackInfo object."""
        return ZnTrackInfo(parent=self)

    @property
    def _graph_entry_exists(self) -> bool:
        """If this Graph exists in the dvc.yaml file."""
        try:
            file_content = utils.file_io.read_file(utils.Files.dvc)
        except FileNotFoundError:
            file_content = {}

        return self.node_name in file_content.get("stages", {})

    def write_graph(  # noqa: C901
        self,
        silent: bool = False,
        nb_name: str = None,
        notebook: bool = True,
        no_commit: bool = False,
        external: bool = False,
        always_changed: bool = False,
        no_exec: bool = True,
        force: bool = True,
        no_run_cache: bool = False,
        dry_run: bool = False,
        run: bool = None,
        write_desc: bool = False,
        *,
        call_args: str = None,
    ):
        """Write the DVC file using run.

        If it already exists it'll tell you that the stage is already persistent and
        has been run before. Otherwise, it'll run the stage for you.

        Parameters
        ----------
        silent: bool
            If called with no_exec=False this allows to hide the output from the
            subprocess call.
        nb_name: str
            Notebook name when not using config.nb_name (this is not recommended)
        notebook: bool, default = True
            convert the notebook to a py File
        no_commit:
            dvc parameter
        external:
            dvc parameter
        always_changed:
            dvc parameter
        no_exec:
            dvc parameter
        run: bool
            inverse of no_exec. Will overwrite no_exec if set.
        force:
            dvc parameter
        no_run_cache:
            dvc parameter
        dry_run: bool, default = False
            Only return the script but don't actually run anything
        write_desc: bool, default = True
            Save the Node.__doc__ to the 'dvc.yaml' Node description.
        call_args: str, default = None
            Custom call args. Defaults to '.load(name='{self.node_name}').run_and_save()'

        Notes
        -----
        If the dependencies for a stage change this function won't necessarily tell you.
        Use 'dvc status' to check, if the stage needs to be rerun.

        """
        _handle_nodes_as_methods(self.zntrack.collect(ZnNodes))

        if silent:
            log.warning(
                "DeprecationWarning: silent was replaced by 'zntrack.config.log_level ="
                " logging.ERROR'"
            )
        if run is not None:
            no_exec = not run

        log.debug("--- Writing new DVC file ---")

        dvc_run_option = DVCRunOptions(
            no_commit=no_commit,
            external=external,
            always_changed=always_changed,
            no_run_cache=no_run_cache,
            force=force,
        )

        # Jupyter Notebook
        nb_name = utils.update_nb_name(nb_name)
        if nb_name is not None and notebook:
            self.convert_notebook(nb_name)

        custom_args = []
        dependencies = []
        # Handle Parameter
        params_list = filter_ZnTrackOption(
            data=self._descriptor_list, cls=self, zn_type=[utils.ZnTypes.PARAMS]
        )
        if len(params_list) > 0:
            custom_args += [
                "--params",
                f"{utils.Files.params}:{self.node_name}",
            ]
        zn_options_set = set()
        for option in self._descriptor_list:
            if option.zn_type == utils.ZnTypes.DVC:
                value = getattr(self, option.name)
                custom_args += handle_dvc(value, option.dvc_args)
            # Handle Zn Options
            elif option.zn_type in utils.VALUE_DVC_TRACKED:
                zn_options_set.add(
                    (
                        f"--{option.dvc_args}",
                        option.get_filename(self).as_posix(),
                    )
                )
            elif option.zn_type == utils.ZnTypes.DEPS:
                value = getattr(self, option.name)
                dependencies += handle_deps(value)

        for dependency in set(dependencies):
            custom_args += ["--deps", dependency]

        for pair in zn_options_set:
            custom_args += pair

        if call_args is None:
            call_args = f".load(name='{self.node_name}').run_and_save()"

        script = prepare_dvc_script(
            node_name=self.node_name,
            dvc_run_option=dvc_run_option,
            custom_args=custom_args,
            nb_name=nb_name,
            module=self.module,
            func_or_cls=self.__class__.__name__,
            call_args=call_args,
        )

        # Add command to run the script

        self.save()

        log.debug(
            "If you are using a jupyter notebook, you may not be able to see the "
            "output in real time!"
        )

        if dry_run:
            return script
        utils.run_dvc_cmd(script)

        run_post_dvc_cmd(descriptor_list=self._descriptor_list, instance=self)

        for option in self._descriptor_list:
            if option.zn_type in utils.GIT_TRACKED:
                option.save(instance=self)

        if write_desc:
            utils.file_io.update_desc(
                file=utils.Files.dvc, node_name=self.node_name, desc=self.__doc__
            )

        if not no_exec:
<<<<<<< HEAD
            utils.run_dvc_cmd(["dvc", "repro", self.node_name])

    @contextlib.contextmanager
    def temporary_directory(self):
        """Work in a temporary directory until successfully finished.

        This context manager will replace $nwd$ with 'temp_$nwd$' and move the files
        to $nwd$ when successfully finished. This can be useful, when you are running
        e.g., on hardware with limited execution time and can't use 'dvc checkpoints'.
        When successfully finished, all files will be moved from 'temp_$nwd$' to $nwd$.
        You can call 'dvc repro' multiple times to continue from 'temp_$nwd$'.
        If used properly this will result in reproducible data but:
        - checkpoints will not be removed if parameters change. Always remove a
            checkpoint, when running with new parameters!
        - checkpoints are not versioned. If you want to checkpoint e.g., model training,
            use 'dvc checkpoints'.
        """
        # TODO: add to gitignore.
        nwd = self.nwd.with_name(f"temp_{self.nwd.name}")
        if nwd.exists():
            log.info(f"Continuing from checkpoint in {nwd}.")
        else:
            log.info(f"Creating new temporary directory: {nwd}")
            # TODO check on windows!
            shutil.copytree(self.nwd, nwd, copy_function=os.link)
        self.nwd = nwd
        try:
            yield
        except Exception as err:
            log.warning("Node execution was interrupted.")
            raise err
        finally:
            # Save e.g. `zn.outs` before stopping.
            self.save(results=True)

        log.info("Finished successfully. Moving files.")
        nwd = self.nwd.with_name(self.nwd.name[5:])  # strip "temp_"
        shutil.rmtree(nwd)
        shutil.copytree(self.nwd, nwd, copy_function=os.link)
        shutil.rmtree(self.nwd)
        self.nwd = nwd
=======
            utils.run_dvc_cmd(["repro", self.node_name])
>>>>>>> 29033393
<|MERGE_RESOLUTION|>--- conflicted
+++ resolved
@@ -647,8 +647,7 @@
             )
 
         if not no_exec:
-<<<<<<< HEAD
-            utils.run_dvc_cmd(["dvc", "repro", self.node_name])
+            utils.run_dvc_cmd(["repro", self.node_name])
 
     @contextlib.contextmanager
     def temporary_directory(self):
@@ -688,7 +687,4 @@
         shutil.rmtree(nwd)
         shutil.copytree(self.nwd, nwd, copy_function=os.link)
         shutil.rmtree(self.nwd)
-        self.nwd = nwd
-=======
-            utils.run_dvc_cmd(["repro", self.node_name])
->>>>>>> 29033393
+        self.nwd = nwd