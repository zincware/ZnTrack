"""
This program and the accompanying materials are made available under the terms of the
Eclipse Public License v2.0 which accompanies this distribution, and is available at
https://www.eclipse.org/legal/epl-v20.html
SPDX-License-Identifier: EPL-2.0

Copyright Contributors to the Zincware Project.

Description:
"""
from __future__ import annotations

import json
import logging
import pathlib
import sys

import znjson

from zntrack.core.dvcgraph import GraphWriter
from zntrack.utils.utils import deprecated

log = logging.getLogger(__name__)


class Node(GraphWriter):
    """Main parent class for all ZnTrack Node"""

    is_loaded: bool = False

    _module = None

    @property
    def module(self) -> str:
        """Module from which to import <name>

        Used for from <module> import <name>

        Notes
        -----
        this can be changed when using nb_mode
        """
        if self._module is None:
            if self.__class__.__module__ == "__main__":
                if pathlib.Path(sys.argv[0]).stem == "ipykernel_launcher":
                    # special case for e.g. testing
                    return self.__class__.__module__
                return pathlib.Path(sys.argv[0]).stem
            else:
                return self.__class__.__module__
        return self._module

    @deprecated(
        reason="Please see <migration tutorial> from v0.2 to v0.3 in the documentation",
        version="v0.3",
    )
    def __call__(self, *args, **kwargs):
        """Still here for a depreciation warning for migrating to class based ZnTrack"""
        pass

    def save(self):
        """Save Class state to files"""
        # Save dvc.<option>, dvc.deps, zn.Method
        self._save_to_file(
            file=pathlib.Path("zntrack.json"),
            zntrack_type=["dvc", "deps", "method"],
            key=self.node_name,
        )
        # Save dvc/zn.<params>
        self._save_to_file(
            file=pathlib.Path("params.yaml"), zntrack_type="params", key=self.node_name
        )
        # Save zn.<option> including zn.outs, zn.metrics, ...
        for option, values in self._descriptor_list.filter(
            zntrack_type="zn", return_with_type=True
        ).items():
            file = pathlib.Path("nodes") / self.node_name / f"{option}.json"
            file.parent.mkdir(parents=True, exist_ok=True)
            file.write_text(json.dumps(values, indent=4, cls=znjson.ZnEncoder))

    def _load(self):
        """Load class state from files"""
        self._load_from_file(
            file=pathlib.Path("params.yaml"), key=self.node_name, raise_key_error=False
        )
        self._load_from_file(
            file=pathlib.Path("zntrack.json"), key=self.node_name, raise_key_error=False
        )
        for option in self._descriptor_list.filter(
            zntrack_type="zn", return_with_type=True
        ):
            self._load_from_file(
                file=pathlib.Path("nodes") / self.node_name / f"{option}.json",
                raise_key_error=False,
            )
        self.is_loaded = True

    @classmethod
    def load(cls, name=None) -> Node:
        """

        Parameters
        ----------
        name: Node name

        Returns
        -------
        Instance of this class with the state loaded from files

        Examples
        --------
        Always have this, so that the name can be passed through

        def __init__(self, *args, **kwargs):
            super().__init__(*args, **kwargs)

        """

        try:
            instance = cls(name=name)
        except TypeError:
            log.warning(
                "Can not pass <name> to the super.__init__ and trying workaround! This"
                " can lead to unexpected behaviour and can be avoided by passing (*args,"
                " **kwargs) to the super().__init__(*args, **kwargs)"
            )
<<<<<<< HEAD
        for pair in zn_options_set:
            script += pair

        # Add command to run the script
        script.append(
            f"""{self.python_interpreter} -c "from {self.module} import {self.name}; """
            f"""{self.name}.load(name='{self.node_name}').run_and_save()" """
        )
        log.debug(f"running script: {' '.join([str(x) for x in script])}")

        log.debug(
            "If you are using a jupyter notebook, you may not be able to see the "
            "output in real time!"
        )

        subprocess.check_call(script)

        # process = subprocess.run(script, capture_output=True, check=True)
        # if not silent:
        #     if len(process.stdout) > 0:
        #         log.info(process.stdout.decode())
        #     if len(process.stderr) > 0:
        #         log.warning(process.stderr.decode())


@dataclasses.dataclass
class ZnTrackOptionTracker:
    params: list[ZnTrackOption] = dataclasses.field(default_factory=list)
    dvc_options: list[ZnTrackOption] = dataclasses.field(default_factory=list)
    zn_options: list[ZnTrackOption] = dataclasses.field(default_factory=list)
    zn_iterables: list[ZnTrackOption] = dataclasses.field(default_factory=list)

    check_iterable: bool = True

    def update(self, cls):
        for option in vars(type(cls)).values():
            if isinstance(option, ZnTrackOption):
                if option.option == "params":
                    if option.iterable and self.check_iterable:
                        if option not in self.zn_iterables:
                            self.zn_iterables.append(option)
                    else:
                        if option not in self.params:
                            self.params.append(option)
                elif option.load:
                    if option not in self.zn_options:
                        self.zn_options.append(option)
                else:
                    if option not in self.dvc_options:
                        self.dvc_options.append(option)

    def get_dict(self, cls):
        result = {}
        for param in self.params:
            result[param.name] = getattr(cls, param.name)
        for option in self.dvc_options:
            result[option.name] = getattr(cls, option.name)
        for option in self.zn_options:
            result[option.name] = getattr(cls, option.name)

        return result


class Node(abc.ABC):
    nb_name: str = None
    no_exec: bool = True
    silent: bool = False
    external: bool = False
    no_commit: bool = False

    has_metadata = False

    def __init__(
        self,
        name=None,
        no_exec: bool = True,
        external: bool = False,
        no_commit: bool = False,
        force: bool = True,
        always_changed: bool = False,
        no_run_cache: bool = False,
    ):
        dvc_options = DVCOptions(
            no_commit=no_commit,
            external=external,
            always_changed=always_changed,
            no_exec=no_exec,
            force=force,
            no_run_cache=no_run_cache,
        )

        self._zntrack = ZnTrack(self, name=name, dvc_options=dvc_options)

    def __call__(self, *args, **kwargs):
        raise NotImplementedError("Please see <migration tutorial>")

    @property
    def zntrack(self) -> ZnTrack:
        return self._zntrack

    def save(self):
        self.zntrack.save()

    def write_dvc(self):
        self.save()
        self.zntrack.write_dvc()

    @property
    def node_name(self) -> str:
        return None

    @classmethod
    def load(cls, name=None) -> Node:
        if name is None or name == cls.__name__:
            # If the  name was not changed by the user, they might not want to
            # use it, so instead of mandating 'super().__init__(name)' we ignore it,
            # if the name is equal to the cls name
=======
>>>>>>> 3c7bd7be
            instance = cls()
            if name not in (None, cls.__name__):
                instance.node_name = name

        instance._load()
        return instance

    def run_and_save(self):
        """Main method to run for the actual calculation"""
        self.run()
        self.save()

    # @abc.abstractmethod
    def run(self):
        """Overwrite this method for the actual calculation"""
        raise NotImplementedError<|MERGE_RESOLUTION|>--- conflicted
+++ resolved
@@ -124,126 +124,6 @@
                 " can lead to unexpected behaviour and can be avoided by passing (*args,"
                 " **kwargs) to the super().__init__(*args, **kwargs)"
             )
-<<<<<<< HEAD
-        for pair in zn_options_set:
-            script += pair
-
-        # Add command to run the script
-        script.append(
-            f"""{self.python_interpreter} -c "from {self.module} import {self.name}; """
-            f"""{self.name}.load(name='{self.node_name}').run_and_save()" """
-        )
-        log.debug(f"running script: {' '.join([str(x) for x in script])}")
-
-        log.debug(
-            "If you are using a jupyter notebook, you may not be able to see the "
-            "output in real time!"
-        )
-
-        subprocess.check_call(script)
-
-        # process = subprocess.run(script, capture_output=True, check=True)
-        # if not silent:
-        #     if len(process.stdout) > 0:
-        #         log.info(process.stdout.decode())
-        #     if len(process.stderr) > 0:
-        #         log.warning(process.stderr.decode())
-
-
-@dataclasses.dataclass
-class ZnTrackOptionTracker:
-    params: list[ZnTrackOption] = dataclasses.field(default_factory=list)
-    dvc_options: list[ZnTrackOption] = dataclasses.field(default_factory=list)
-    zn_options: list[ZnTrackOption] = dataclasses.field(default_factory=list)
-    zn_iterables: list[ZnTrackOption] = dataclasses.field(default_factory=list)
-
-    check_iterable: bool = True
-
-    def update(self, cls):
-        for option in vars(type(cls)).values():
-            if isinstance(option, ZnTrackOption):
-                if option.option == "params":
-                    if option.iterable and self.check_iterable:
-                        if option not in self.zn_iterables:
-                            self.zn_iterables.append(option)
-                    else:
-                        if option not in self.params:
-                            self.params.append(option)
-                elif option.load:
-                    if option not in self.zn_options:
-                        self.zn_options.append(option)
-                else:
-                    if option not in self.dvc_options:
-                        self.dvc_options.append(option)
-
-    def get_dict(self, cls):
-        result = {}
-        for param in self.params:
-            result[param.name] = getattr(cls, param.name)
-        for option in self.dvc_options:
-            result[option.name] = getattr(cls, option.name)
-        for option in self.zn_options:
-            result[option.name] = getattr(cls, option.name)
-
-        return result
-
-
-class Node(abc.ABC):
-    nb_name: str = None
-    no_exec: bool = True
-    silent: bool = False
-    external: bool = False
-    no_commit: bool = False
-
-    has_metadata = False
-
-    def __init__(
-        self,
-        name=None,
-        no_exec: bool = True,
-        external: bool = False,
-        no_commit: bool = False,
-        force: bool = True,
-        always_changed: bool = False,
-        no_run_cache: bool = False,
-    ):
-        dvc_options = DVCOptions(
-            no_commit=no_commit,
-            external=external,
-            always_changed=always_changed,
-            no_exec=no_exec,
-            force=force,
-            no_run_cache=no_run_cache,
-        )
-
-        self._zntrack = ZnTrack(self, name=name, dvc_options=dvc_options)
-
-    def __call__(self, *args, **kwargs):
-        raise NotImplementedError("Please see <migration tutorial>")
-
-    @property
-    def zntrack(self) -> ZnTrack:
-        return self._zntrack
-
-    def save(self):
-        self.zntrack.save()
-
-    def write_dvc(self):
-        self.save()
-        self.zntrack.write_dvc()
-
-    @property
-    def node_name(self) -> str:
-        return None
-
-    @classmethod
-    def load(cls, name=None) -> Node:
-        if name is None or name == cls.__name__:
-            # If the  name was not changed by the user, they might not want to
-            # use it, so instead of mandating 'super().__init__(name)' we ignore it,
-            # if the name is equal to the cls name
-=======
->>>>>>> 3c7bd7be
             instance = cls()
             if name not in (None, cls.__name__):
                 instance.node_name = name
