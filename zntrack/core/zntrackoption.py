--- conflicted
+++ resolved
@@ -159,42 +159,8 @@
 
         if instance is None:
             return self
-<<<<<<< HEAD
-        elif instance.is_loaded and not instance._is_attribute:
-            is_lazy_option = instance.__dict__.get(self.name) is utils.LazyOption
-            is_not_in_dict = self.name not in instance.__dict__
-
-            if is_lazy_option or is_not_in_dict:
-                # the __dict__ only needs to be updated if __dict__ does
-                # not contain self.name or self.name is LazyOption
-                try:
-                    # load data and store it in the instance
-                    instance.__dict__[self.name] = self.get_data_from_files(instance)
-                    log.debug(f"instance {instance} updated from file")
-                except (KeyError, FileNotFoundError, AttributeError) as err:
-                    # do not load default value, because a loaded instance should always
-                    #  load from files.
-                    if not utils.config.allow_empty_loading:
-                        # allow overwriting this
-                        raise AttributeError(
-                            f"Could not load {self.name} for {instance}"
-                        ) from err
-        else:
-            is_lazy_option = instance.__dict__.get(self.name) is utils.LazyOption
-            if instance._is_attribute and is_lazy_option:
-                instance.__dict__[self.name] = copy.deepcopy(self.default_value)
-            # if the instance is not loaded, there is no LazyOption handling
-            try:
-                return instance.__dict__[self.name]
-            except KeyError:
-                # instead of .get(name, default_value) we make a copy of the default value
-                #  because it could be changed.
-                instance.__dict__[self.name] = copy.deepcopy(self.default_value)
-
-=======
         else:
             self._write_instance_dict(instance)
->>>>>>> 1803cb50
         return instance.__dict__[self.name]
 
     def get_filename(self, instance) -> pathlib.Path:
