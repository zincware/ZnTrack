--- conflicted
+++ resolved
@@ -11,20 +11,15 @@
 
 from __future__ import annotations
 
-import json
 import logging
 from dataclasses import dataclass, field
 from pathlib import Path
-from typing import List, Union
-
+from typing import Union, List
+import json
 import yaml
 import znjson
 
-<<<<<<< HEAD
-from zntrack.utils import deserializer, is_jsonable, serializer
-=======
 from zntrack.utils import is_jsonable
->>>>>>> 74b15971
 
 log = logging.getLogger(__name__)
 
