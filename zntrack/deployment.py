import unittest.mock as mock

from znflow.deployment import VanillaDeployment


class ZnTrackDeployment(VanillaDeployment):
    def _run_node(self, node_uuid):
        node = self.graph.nodes[node_uuid]["value"]
<<<<<<< HEAD
        node.increment_run_count()

        super()._run_node(node_uuid)
=======
        node.update_run_count()
        if hasattr(node, "_method"):
            method_string = getattr(node, "_method")
            method = getattr(node, method_string)
            if method != "run":
                # moch the node.run with the method
                with mock.patch.object(node, "run", method):
                    # TODO: this needs to be fixed on the znflow side!
                    super()._run_node(node_uuid)
            else:
                super()._run_node(node_uuid)
        else:
            super()._run_node(node_uuid)
>>>>>>> e75ae27e

        node.save()

    # TODO: when finished all Nodes, commit all changes<|MERGE_RESOLUTION|>--- conflicted
+++ resolved
@@ -6,12 +6,7 @@
 class ZnTrackDeployment(VanillaDeployment):
     def _run_node(self, node_uuid):
         node = self.graph.nodes[node_uuid]["value"]
-<<<<<<< HEAD
         node.increment_run_count()
-
-        super()._run_node(node_uuid)
-=======
-        node.update_run_count()
         if hasattr(node, "_method"):
             method_string = getattr(node, "_method")
             method = getattr(node, method_string)
@@ -24,7 +19,6 @@
                 super()._run_node(node_uuid)
         else:
             super()._run_node(node_uuid)
->>>>>>> e75ae27e
 
         node.save()
 
