import dataclasses
import json
import typing as t
from pathlib import Path

import znfields
import znjson

from zntrack import config
from zntrack.config import (
    FIELD_TYPE,
    NOT_AVAILABLE,
    ZNTRACK_CACHE,
    ZNTRACK_FIELD_LOAD,
    ZNTRACK_FILE_PATH,
    ZNTRACK_INDEPENDENT_OUTPUT_TYPE,
    ZNTRACK_LAZY_VALUE,
    FieldTypes,
)

# if t.TYPE_CHECKING:
from zntrack.node import Node
from zntrack.plugins import plugin_getter
from zntrack.utils.misc import TempPathLoader
from zntrack.utils.node_wd import NWDReplaceHandler

FIELD_PATH_TYPE = t.Union[
    str, Path, t.List[t.Union[str, Path]], dataclasses._MISSING_TYPE
]


def _paths_getter_input(self: Node, name: str):
    """Resolve the paths for data the Node consumes."""
    if name in self.__dict__ and self.__dict__[name] is not ZNTRACK_LAZY_VALUE:
        return self.__dict__[name]
    try:
        with self.state.fs.open(ZNTRACK_FILE_PATH) as f:
            content = json.load(f)[self.name][name]
            content = znjson.loads(json.dumps(content))

            if self.state.tmp_path is not None:
                loader = TempPathLoader()
                loader(content, instance=self)

            return content
    except FileNotFoundError:
        return NOT_AVAILABLE


def _paths_getter_output(self: Node, name: str):
    """Resolve the paths for data the Node produces."""
    # TODO: if self._external_: try looking into
    # external/self.uuid/...
    # this works for everything except node-meta.json because that
    # defines the uuid
    nwd_handler = NWDReplaceHandler()

    if name in self.__dict__ and self.__dict__[name] is not ZNTRACK_LAZY_VALUE:
        return nwd_handler(self.__dict__[name], nwd=self.nwd)
    try:
        with self.state.fs.open(ZNTRACK_FILE_PATH) as f:
            content = json.load(f)[self.name][name]
            content = znjson.loads(json.dumps(content))

            if self.state.tmp_path is not None:
                loader = TempPathLoader()
                loader(content, instance=self)

            content = nwd_handler(content, nwd=self.nwd)

            return content
    except FileNotFoundError:
        return NOT_AVAILABLE


def outs_path(
    default: FIELD_PATH_TYPE = dataclasses.MISSING,
    *,
    cache: bool = True,
    independent: bool = False,
    **kwargs,
):
    """Define output file path(s) for a node.

    Parameters
    ----------
    default : str|Path|list[str|Path], optional
        Default path(s) to output files.
    cache : bool, optional
        Whether to use the DVC cache for the field. Default is `True`.
    independent : bool, optional
        Whether the output is independent of the node's inputs. Default is `False`.

    Examples
    --------
    >>> import zntrack
    >>> from pathlib import Path
    >>> class MyNode(zntrack.Node):
    ...     outs_path: Path = zntrack.outs_path(zntrack.nwd / "output.txt")
    ...
    ...     def run(self) -> None: ...
    ...         '''Save output to self.outs_path.'''
    """
    kwargs["metadata"] = kwargs.get("metadata", {})
    kwargs["metadata"][FIELD_TYPE] = FieldTypes.OUTS_PATH
    kwargs["metadata"][ZNTRACK_CACHE] = cache
    kwargs["metadata"][ZNTRACK_INDEPENDENT_OUTPUT_TYPE] = independent
    kwargs["metadata"][ZNTRACK_FIELD_LOAD] = _paths_getter_output
    return znfields.field(default=default, getter=plugin_getter, **kwargs)


<<<<<<< HEAD
def params_path(default=dataclasses.MISSING, **kwargs):
    kwargs["metadata"] = kwargs.get("metadata", {})
    kwargs["metadata"][ZNTRACK_OPTION] = ZnTrackOptionEnum.PARAMS_PATH
    kwargs["metadata"][ZNTRACK_FIELD_LOAD] = _paths_getter_input
=======
def params_path(default: FIELD_PATH_TYPE = dataclasses.MISSING, **kwargs):
    """Define input parameter file path(s).

    Parameters
    ----------
    default : str|Path|list[str|Path], optional
        Path to one or multiple parameter files.

    Examples
    --------
    >>> import zntrack
    >>> class MyNode(zntrack.Node):
    ...     params_path: str = zntrack.params_path(default="params.yaml")
    ...
    ...     def run(self) -> None: ...
    ...
    >>> a = MyNode()
    >>> a.params_path
    'params.yaml'
    >>> b = MyNode(params_path="params2.yaml")
    >>> b.params_path
    'params2.yaml'

    """
    kwargs["metadata"] = kwargs.get("metadata", {})
    kwargs["metadata"][FIELD_TYPE] = FieldTypes.PARAMS_PATH
    kwargs["metadata"][ZNTRACK_CACHE] = True  # TODO: remove?
    kwargs["metadata"][ZNTRACK_FIELD_LOAD] = _paths_getter
>>>>>>> 01b26ff1
    return znfields.field(default=default, getter=plugin_getter, **kwargs)


def plots_path(
    default: FIELD_PATH_TYPE = dataclasses.MISSING,
    *,
    cache: bool = True,
    independent: bool = False,
    **kwargs,
):
    """Create a field that handles plots and figure paths.

    Parameters
    ----------
    default : str|Path|list[str|Path], optional
        Path to one or multiple plot files.
        See https://dvc.org/doc/user-guide/experiment-management/visualizing-plots
        for more information.
    cache : bool, optional
        Whether to use the DVC cache for the field.
    independent : bool, optional
        Set to true if the output of this field can be independent of the
        node's inputs. E.g. if a csv file is produced that contains indices
        it might not change if the inputs to the node change.
        In such a case subsequent nodes might not rerun if
        independent is kept as False.

    Examples
    --------
    >>> import zntrack
    >>> from pathlib import Path
    >>> class MyNode(zntrack.Node):
    ...     plots_path: Path = zntrack.plots_path(zntrack.nwd / "plots.png")
    ...
    ...     def run(self) -> None: ...
    ...         '''Save a figure to self.plots_path.'''
    """
    kwargs["metadata"] = kwargs.get("metadata", {})
    kwargs["metadata"][FIELD_TYPE] = FieldTypes.PLOTS_PATH
    kwargs["metadata"][ZNTRACK_CACHE] = cache
    kwargs["metadata"][ZNTRACK_INDEPENDENT_OUTPUT_TYPE] = independent
    kwargs["metadata"][ZNTRACK_FIELD_LOAD] = _paths_getter_output
    return znfields.field(default=default, getter=plugin_getter, **kwargs)


def metrics_path(
    default: FIELD_PATH_TYPE = dataclasses.MISSING,
    *,
    cache: bool | None = None,
    independent: bool = False,
    **kwargs,
):
    """Define metrics file path(s) for a node.

    Parameters
    ----------
    default : str|Path|list[str|Path], optional
        Path to one or multiple metrics files.
    cache : bool, optional
        Whether to use the DVC cache for the field. If `None`,
        defaults to `zntrack.config.ALWAYS_CACHE`.
    independent : bool, optional
        Whether the output is independent of the node's inputs. Default is `False`.

    Examples
    --------
    >>> import zntrack
    >>> from pathlib import Path
    >>> class MyNode(zntrack.Node):
    ...     metrics_path: Path = zntrack.metrics_path(zntrack.nwd / "metrics.json")
    ...
    ...     def run(self) -> None: ...
    ...         '''Save metrics to self.metrics_path.'''
    """
    if cache is None:
        cache = config.ALWAYS_CACHE
    kwargs["metadata"] = kwargs.get("metadata", {})
    kwargs["metadata"][FIELD_TYPE] = FieldTypes.METRICS_PATH
    kwargs["metadata"][ZNTRACK_CACHE] = cache
    kwargs["metadata"][ZNTRACK_INDEPENDENT_OUTPUT_TYPE] = independent
    kwargs["metadata"][ZNTRACK_FIELD_LOAD] = _paths_getter_output
    return znfields.field(default=default, getter=plugin_getter, **kwargs)


<<<<<<< HEAD
def deps_path(default=dataclasses.MISSING, **kwargs):
    kwargs["metadata"] = kwargs.get("metadata", {})
    kwargs["metadata"][ZNTRACK_OPTION] = ZnTrackOptionEnum.DEPS_PATH
    kwargs["metadata"][ZNTRACK_FIELD_LOAD] = _paths_getter_input
=======
def deps_path(
    default: FIELD_PATH_TYPE = dataclasses.MISSING, *, cache: bool = True, **kwargs
):
    """Define dependency file path(s) for a node.

    Parameters
    ----------
    default : str|Path|list[str|Path], optional
        Path to one or multiple dependency files.
    cache : bool, optional
        Whether to use the DVC cache for the field. Default is `True`.

    Examples
    --------
    >>> import zntrack
    >>> class MyNode(zntrack.Node):
    ...     dependencies: str = zntrack.deps_path()
    ...
    ...     def run(self) -> None: ...
    ...
    ... a = MyNode(dependencies=["file1.txt", "file2.txt"])
    """
    kwargs["metadata"] = kwargs.get("metadata", {})
    kwargs["metadata"][FIELD_TYPE] = FieldTypes.DEPS_PATH
    kwargs["metadata"][ZNTRACK_CACHE] = cache
    kwargs["metadata"][ZNTRACK_FIELD_LOAD] = _paths_getter
>>>>>>> 01b26ff1
    return znfields.field(default=default, getter=plugin_getter, **kwargs)<|MERGE_RESOLUTION|>--- conflicted
+++ resolved
@@ -109,12 +109,6 @@
     return znfields.field(default=default, getter=plugin_getter, **kwargs)
 
 
-<<<<<<< HEAD
-def params_path(default=dataclasses.MISSING, **kwargs):
-    kwargs["metadata"] = kwargs.get("metadata", {})
-    kwargs["metadata"][ZNTRACK_OPTION] = ZnTrackOptionEnum.PARAMS_PATH
-    kwargs["metadata"][ZNTRACK_FIELD_LOAD] = _paths_getter_input
-=======
 def params_path(default: FIELD_PATH_TYPE = dataclasses.MISSING, **kwargs):
     """Define input parameter file path(s).
 
@@ -142,8 +136,7 @@
     kwargs["metadata"] = kwargs.get("metadata", {})
     kwargs["metadata"][FIELD_TYPE] = FieldTypes.PARAMS_PATH
     kwargs["metadata"][ZNTRACK_CACHE] = True  # TODO: remove?
-    kwargs["metadata"][ZNTRACK_FIELD_LOAD] = _paths_getter
->>>>>>> 01b26ff1
+    kwargs["metadata"][ZNTRACK_FIELD_LOAD] = _paths_getter_input
     return znfields.field(default=default, getter=plugin_getter, **kwargs)
 
 
@@ -228,12 +221,6 @@
     return znfields.field(default=default, getter=plugin_getter, **kwargs)
 
 
-<<<<<<< HEAD
-def deps_path(default=dataclasses.MISSING, **kwargs):
-    kwargs["metadata"] = kwargs.get("metadata", {})
-    kwargs["metadata"][ZNTRACK_OPTION] = ZnTrackOptionEnum.DEPS_PATH
-    kwargs["metadata"][ZNTRACK_FIELD_LOAD] = _paths_getter_input
-=======
 def deps_path(
     default: FIELD_PATH_TYPE = dataclasses.MISSING, *, cache: bool = True, **kwargs
 ):
@@ -259,6 +246,5 @@
     kwargs["metadata"] = kwargs.get("metadata", {})
     kwargs["metadata"][FIELD_TYPE] = FieldTypes.DEPS_PATH
     kwargs["metadata"][ZNTRACK_CACHE] = cache
-    kwargs["metadata"][ZNTRACK_FIELD_LOAD] = _paths_getter
->>>>>>> 01b26ff1
+    kwargs["metadata"][ZNTRACK_FIELD_LOAD] = _paths_getter_input
     return znfields.field(default=default, getter=plugin_getter, **kwargs)