"""The ZnTrack CLI."""

import contextlib
import importlib.metadata
import os
import pathlib
import sys

import git
import typer
import yaml

from zntrack import Node, utils
from zntrack.state import PLUGIN_LIST
from zntrack.utils.import_handler import import_handler

app = typer.Typer()


def version_callback(value: bool) -> None:
    """Get the installed 'ZnTrack' version."""
    if value:
        path = pathlib.Path(__file__).parent.parent.parent
        report = f"ZnTrack {importlib.metadata.version('zntrack')} at '{path}'"

        with contextlib.suppress(git.exc.InvalidGitRepositoryError):
            repo = git.Repo(path)
            _ = repo.git_dir

            report += " - "
            with contextlib.suppress(TypeError):  # detached head
                report += f"{repo.active_branch.name}@"
            report += f"{repo.head.object.hexsha[:7]}"
            if repo.is_dirty():
                report += " (dirty)"

        typer.echo(report)
        raise typer.Exit()


@app.callback()
def main(
    version: bool = typer.Option(
        None, "--version", callback=version_callback, is_eager=True
    ),
) -> None:
    """ZnTrack CLI main callback."""
    _ = version  # this would be greyed out otherwise


@app.command()
def run(
    node_path: str, name: str = None, meta_only: bool = False, method: str = "run"
) -> None:
    """Execute a ZnTrack Node.

    Use as 'zntrack run module.Node --name node_name'.

    Arguments:
    ---------
    node_path : str
        The full path to the Node, e.g. `ipsuite.nodes.SmilesToAtoms`
    name : str
        The name of the node.
    meta_only : bool
        Save only the metadata.
    method : str, default 'run'
        The method to run on the node.

    """
    utils.misc.load_env_vars(name)
    sys.path.append(pathlib.Path.cwd().as_posix())

    cls: Node = utils.import_handler.import_handler(node_path)
    node: Node = cls.from_rev(name=name, running=True)
<<<<<<< HEAD
    node.increment_run_count()
    node.run()
=======
    node.update_run_count()
    # dynamic version of node.run()
    getattr(node, method)()
>>>>>>> e75ae27e
    node.save()


@app.command()
def list(
    remote: str = typer.Argument(".", help="The path/url to the repository"),
    rev: str = typer.Argument(None, help="The revision to list (default: HEAD)"),
):
    """List all Nodes in the Project."""
    groups, _ = utils.cli.get_groups(remote, rev)
    print(yaml.dump(groups))


@app.command()
def finalize():
    """Post-commit step for plugin integration."""
    utils.misc.load_env_vars()
    plugins_paths = os.environ.get(
        "ZNTRACK_PLUGINS", "zntrack.plugins.dvc_plugin.DVCPlugin"
    )
    plugins: PLUGIN_LIST = [import_handler(p) for p in plugins_paths.split(",")]
    for plugin in plugins:
        plugin.finalize()<|MERGE_RESOLUTION|>--- conflicted
+++ resolved
@@ -73,14 +73,9 @@
 
     cls: Node = utils.import_handler.import_handler(node_path)
     node: Node = cls.from_rev(name=name, running=True)
-<<<<<<< HEAD
     node.increment_run_count()
-    node.run()
-=======
-    node.update_run_count()
     # dynamic version of node.run()
     getattr(node, method)()
->>>>>>> e75ae27e
     node.save()
 
 
