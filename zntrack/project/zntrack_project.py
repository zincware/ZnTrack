--- conflicted
+++ resolved
@@ -160,33 +160,10 @@
         # TODO: do we even need the group object?
         grp.nodes = [self.graph.nodes[x]["value"] for x in self.graph.get_group(names)]
 
-<<<<<<< HEAD
-            try:
-                yield group
-            finally:
-                for node_uuid in self.graph.get_sorted_nodes():
-                    node: Node = self.graph.nodes[node_uuid]["value"]
-                    if node_uuid not in existing_nodes:
-                        node.__dict__["nwd"] = group.nwd / node.name
-                        node.name = f"{'_'.join(names)}_{node.name}"
-                        # TODO: this does not update Nodes that are not on the graph,
-                        #  e.g. new zntrack.deps implementation of 'zn.nodes()'`
-                        group.nodes.append(node)
-                self._groups.append(group)
-
-        if get_graph() is not empty:
-            with _get_group(names) as group:
-                yield group
-        else:
-            with self:
-                with _get_group(names) as group:
-                    yield group
-=======
         # we update the nwd when closing the context manager
         # changing the name is no longer possible after this
         for node in grp.nodes:
             node.__dict__["nwd"] = grp.nwd / node._name_.get_name_without_groups()
->>>>>>> a6fcabfa
 
     def run(
         self,
