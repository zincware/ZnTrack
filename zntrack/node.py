import contextlib
import dataclasses
import datetime
import json
import logging
import pathlib
import typing as t
import uuid
import warnings

import typing_extensions as ty_ex
import znfields
import znflow
from dvc.stage.exceptions import InvalidStageName
from dvc.stage.utils import is_valid_name

from zntrack.group import Group
from zntrack.state import NodeStatus
from zntrack.utils.misc import get_plugins_from_env, nwd_to_name

<<<<<<< HEAD
from .config import (
    NOT_AVAILABLE,
    ZNTRACK_LAZY_VALUE,
    ZNTRACK_OPTION,
    NodeStatusEnum,
    ZnTrackOptionEnum,
)
=======
from .config import NOT_AVAILABLE, NWD_PATH, ZNTRACK_LAZY_VALUE, NodeStatusEnum
>>>>>>> 01b26ff1

try:
    from typing import dataclass_transform
except ImportError:
    from typing_extensions import dataclass_transform

T = t.TypeVar("T", bound="Node")

log = logging.getLogger(__name__)


def _name_setter(self, attr_name: str, value: str) -> None:
    """
    Validates and sets the node name, ensuring uniqueness within the graph.

    Parameters
    ----------
    attr_name : str
        The attribute name to be set.
    value : str
        The desired node name.

    Raises
    ------
    AttributeError
        If the node name is already set and cannot be changed.
    InvalidStageName
        If the given name is invalid.
    ValueError
        If a node with the same name already exists.
    """
    if attr_name in self.__dict__:
        raise AttributeError("Node name cannot be changed.")

    if value is None:
        return

    if not is_valid_name(value):
        raise InvalidStageName

    if "_" in value:
        warnings.warn(
            "Node name should not contain '_'."
            " This character is used for defining groups."
        )
    self.__dict__[attr_name] = value  # only used to check if the name has been set once

    graph = znflow.get_graph()

    # in case the name is set outside the graph
    # (no groups can be active)
    nwd = NWD_PATH / value

    if graph is not znflow.empty_graph:
        name = self.__class__.__name__
        if graph.active_group is None:
            if graph.node_name_counter.get(name, 0) > 0:
                graph.node_name_counter[name] -= 1

            if value in graph.node_name_counter:
                raise ValueError(f"A node with the name '{value}' already exists.")
            graph.node_name_counter[value] = 1
        else:
            group_path = "/".join(graph.active_group.names)
            grp_and_name = f"{group_path}/{name}"

            if graph.node_name_counter.get(grp_and_name, 0) > 0:
                graph.node_name_counter[grp_and_name] -= 1

            node_name = f"{group_path}_{value}"
            if node_name in graph.node_name_counter:
                raise ValueError(f"A node with the name '{node_name}' already exists.")
            graph.node_name_counter[node_name] = 1
            nwd = NWD_PATH / group_path / value

    self.__dict__["nwd"] = nwd


def _name_getter(self, attr_name: str) -> str:
    """Retrieve the name of a node based on the current graph context.

    Parameter
    ---------
        attr_name (str): The attribute name to retrieve.

    Returns
    -------
        str: The resolved node name.

    """

    if self.__dict__.get("nwd") is not None:
        # can not use self.nwd in case of `tmp_path`
        return nwd_to_name(self.__dict__["nwd"])
    else:
        return self.__class__.__name__


@dataclass_transform()
@dataclasses.dataclass(kw_only=True)
class Node(znflow.Node, znfields.Base):
    """A Node."""

    name: str | None = znfields.field(
        default=None, getter=_name_getter, setter=_name_setter
    )
    always_changed: bool = dataclasses.field(default=False, repr=False)

    _protected_ = znflow.Node._protected_ + ["nwd", "name", "state"]

    def __post_init__(self):
        if self.name is None:
            # automatic node names expects the name to be None when
            # exiting the graph context.
            if not znflow.get_graph() is not znflow.empty_graph:
                self.name = self.__class__.__name__
<<<<<<< HEAD
                if "_" in self.name:
                    log.warning(
                        "Node name should not contain '_'. This character is used for defining groups."
                    )
        for field in dataclasses.fields(self):
            # X_Path should be resolved instead of passing
            #  a connection. They are known at runtime.
            if field.metadata.get(ZNTRACK_OPTION, None) in [
                ZnTrackOptionEnum.PARAMS_PATH,
                ZnTrackOptionEnum.DEPS_PATH,
                ZnTrackOptionEnum.OUTS_PATH,
                ZnTrackOptionEnum.PLOTS_PATH,
                ZnTrackOptionEnum.METRICS_PATH,
            ]:
                self._protected_.append(field.name)
=======
>>>>>>> 01b26ff1

    def _post_load_(self):
        """Called after `from_rev` is called."""
        raise NotImplementedError

    def run(self):
        raise NotImplementedError

    def save(self):
        for plugin in self.state.plugins.values():
            with plugin:
                for field in dataclasses.fields(self):
                    value = getattr(self, field.name)
                    if any(value is x for x in [ZNTRACK_LAZY_VALUE, NOT_AVAILABLE]):
                        raise ValueError(
                            f"Field '{field.name}' is not set."
                            " Please set it before saving."
                        )
                    try:
                        plugin.save(field)
                    except Exception as err:  # noqa: E722
                        if plugin._continue_on_error_:
                            warnings.warn(
                                f"Plugin {plugin.__class__.__name__} failed to"
                                f" save field {field.name}."
                            )
                        else:
                            raise err

        _ = self.state
        self.__dict__["state"]["state"] = NodeStatusEnum.FINISHED

    def __init_subclass__(cls):
        return dataclasses.dataclass(cls, kw_only=True)

    @property
    def nwd(self) -> pathlib.Path:
        return self.state.nwd

    @classmethod
    def from_rev(
        cls: t.Type[T],
        name: str | None = None,
        remote: str | None = None,
        rev: str | None = None,
        running: bool = False,
        lazy_evaluation: bool = True,
        **kwargs,
    ) -> T:
        if name is None:
            name = cls.__name__
        lazy_values = {}
        for field in dataclasses.fields(cls):
            # check if the field is in the init
            if field.init:
                lazy_values[field.name] = ZNTRACK_LAZY_VALUE

        lazy_values["name"] = name
        lazy_values["always_changed"] = None  # TODO: read the state from dvc.yaml
        instance = cls(**lazy_values)
        if remote is not None or rev is not None:
            import dvc.api

            with dvc.api.open("zntrack.json", repo=remote, rev=rev) as f:
                conf = json.loads(f.read())
                nwd = pathlib.Path(conf[name]["nwd"]["value"])
        else:
            try:
                with open("zntrack.json") as f:
                    conf = json.load(f)
                    nwd = pathlib.Path(conf[name]["nwd"]["value"])
            except FileNotFoundError:
                # from_rev is called before a graph is built
                nwd = NWD_PATH / name
        instance.__dict__["nwd"] = nwd

        # TODO: check if the node is finished or not.
        instance.__dict__["state"] = NodeStatus(
            remote=remote,
            rev=rev,
            state=NodeStatusEnum.RUNNING if running else NodeStatusEnum.FINISHED,
            lazy_evaluation=lazy_evaluation,
            group=Group.from_nwd(instance.nwd),
        ).to_dict()

        instance.__dict__["state"]["plugins"] = get_plugins_from_env(instance)

        with contextlib.suppress(FileNotFoundError):
            # need to update run_count after the state is set
            # TODO: do we want to set the UUID as well?
            # TODO: test that run_count is correct, when using from_rev from another
            #  commit
            with instance.state.fs.open(instance.nwd / "node-meta.json") as f:
                content = json.load(f)
                run_count = content.get("run_count", 0)
                run_time = content.get("run_time", 0)
                if node_uuid := content.get("uuid", None):
                    instance._uuid = uuid.UUID(node_uuid)
                instance.__dict__["state"]["run_count"] = run_count
                instance.__dict__["state"]["run_time"] = datetime.timedelta(
                    seconds=run_time
                )

        if not instance.state.lazy_evaluation:
            for field in dataclasses.fields(cls):
                _ = getattr(instance, field.name)

        instance._external_ = True
        if not running and hasattr(instance, "_post_load_"):
            with contextlib.suppress(NotImplementedError):
                instance._post_load_()

        return instance

    @property
    def state(self) -> NodeStatus:
        if "state" not in self.__dict__:
            self.__dict__["state"] = NodeStatus().to_dict()
            self.__dict__["state"]["plugins"] = get_plugins_from_env(self)

        return NodeStatus(**self.__dict__["state"], node=self)

    @ty_ex.deprecated("loading is handled automatically via lazy evaluation")
    def load(self):
        pass<|MERGE_RESOLUTION|>--- conflicted
+++ resolved
@@ -18,17 +18,13 @@
 from zntrack.state import NodeStatus
 from zntrack.utils.misc import get_plugins_from_env, nwd_to_name
 
-<<<<<<< HEAD
 from .config import (
     NOT_AVAILABLE,
     ZNTRACK_LAZY_VALUE,
-    ZNTRACK_OPTION,
+    FIELD_TYPE,
     NodeStatusEnum,
-    ZnTrackOptionEnum,
+    FieldTypes,
 )
-=======
-from .config import NOT_AVAILABLE, NWD_PATH, ZNTRACK_LAZY_VALUE, NodeStatusEnum
->>>>>>> 01b26ff1
 
 try:
     from typing import dataclass_transform
@@ -145,7 +141,6 @@
             # exiting the graph context.
             if not znflow.get_graph() is not znflow.empty_graph:
                 self.name = self.__class__.__name__
-<<<<<<< HEAD
                 if "_" in self.name:
                     log.warning(
                         "Node name should not contain '_'. This character is used for defining groups."
@@ -153,16 +148,14 @@
         for field in dataclasses.fields(self):
             # X_Path should be resolved instead of passing
             #  a connection. They are known at runtime.
-            if field.metadata.get(ZNTRACK_OPTION, None) in [
-                ZnTrackOptionEnum.PARAMS_PATH,
-                ZnTrackOptionEnum.DEPS_PATH,
-                ZnTrackOptionEnum.OUTS_PATH,
-                ZnTrackOptionEnum.PLOTS_PATH,
-                ZnTrackOptionEnum.METRICS_PATH,
+            if field.metadata.get(FIELD_TYPE, None) in [
+                FieldTypes.PARAMS_PATH,
+                FieldTypes.DEPS_PATH,
+                FieldTypes.OUTS_PATH,
+                FieldTypes.PLOTS_PATH,
+                FieldTypes.METRICS_PATH,
             ]:
                 self._protected_.append(field.name)
-=======
->>>>>>> 01b26ff1
 
     def _post_load_(self):
         """Called after `from_rev` is called."""
