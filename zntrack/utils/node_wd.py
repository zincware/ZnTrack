--- conflicted
+++ resolved
@@ -48,7 +48,6 @@
     try:
         return node.__dict__["nwd"]
     except KeyError:
-<<<<<<< HEAD
         if node.name is None:
             raise ValueError("Unable to determine node name.")
         if (
@@ -73,13 +72,6 @@
             nwd = pathlib.Path(str(nwd).replace(to_replace, replacement))
 
     return nwd
-=======
-        warnings.warn(
-            "Using the NWD outside a project context"
-            " can not guarantee unique directories."
-        )
-        return pathlib.Path(NWD_PATH, node.__class__.__name__)
->>>>>>> 6a445244
 
 
 class NWDReplaceHandler(znflow.utils.IterableHandler):
