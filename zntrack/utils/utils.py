--- conflicted
+++ resolved
@@ -168,7 +168,6 @@
     dvc_short_string = " ".join(script[:5])
     if len(script) > 5:
         dvc_short_string += " ..."
-<<<<<<< HEAD
     log.warning(f"Running DVC command: '{dvc_short_string}'")
     # do not display the output if log.log_level > logging.INFO
     show_log = config.log_level < logging.INFO
@@ -180,14 +179,6 @@
         script = [x for x in script if x != "--quiet"]
         cmd = script[:2] + ["--verbose", "--verbose"] + script[2:]
         dvc.cli.main(cmd)
-=======
-    log.info(f"Running DVC command: '{dvc_short_string}'")
-    try:
-        # do not display the output if log.log_level > logging.INFO
-        output = subprocess.run(script, check=True, capture_output=True)
-        log.info(output.stdout.decode())
-    except subprocess.CalledProcessError as err:
->>>>>>> ce047302
         raise DVCProcessError(
             f"DVC CLI failed ({return_code}) for cmd: \n \"{' '.join(cmd)}\" "
         )
