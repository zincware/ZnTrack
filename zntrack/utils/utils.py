--- conflicted
+++ resolved
@@ -74,7 +74,22 @@
     return temp_dir
 
 
-<<<<<<< HEAD
+def deprecated(reason, version="v0.0.0"):
+    """Depreciation Warning"""
+
+    def decorator(func):
+        def wrapper(*args, **kwargs):
+            log.critical(
+                f"DeprecationWarning for {func.__name__}: {reason} (Deprecated since"
+                f" {version})"
+            )
+            return func(*args, **kwargs)
+
+        return wrapper
+
+    return decorator
+
+
 def dict_hash(dictionary: Dict[str, Any], length: int = 22, md5: bool = False) -> str:
     """Convert dictionary to a (truncated) md5 hash
 
@@ -109,20 +124,4 @@
 
         return md5_hash_base64[:length]
     else:
-        return str(hash(encoded_dict))[:length]
-=======
-def deprecated(reason, version="v0.0.0"):
-    """Depreciation Warning"""
-
-    def decorator(func):
-        def wrapper(*args, **kwargs):
-            log.critical(
-                f"DeprecationWarning for {func.__name__}: {reason} (Deprecated since"
-                f" {version})"
-            )
-            return func(*args, **kwargs)
-
-        return wrapper
-
-    return decorator
->>>>>>> 3c7bd7be
+        return str(hash(encoded_dict))[:length]