"""
This program and the accompanying materials are made available under the terms of the
Eclipse Public License v2.0 which accompanies this distribution, and is available at
https://www.eclipse.org/legal/epl-v20.html
SPDX-License-Identifier: EPL-2.0

Copyright Contributors to the Zincware Project.

Description:
"""

import base64
import hashlib
import json
import logging
import os
import shutil
import tempfile
from typing import Any, Dict

import znjson

from zntrack.utils.config import config

log = logging.getLogger(__name__)


# https://stackoverflow.com/questions/42033142/is-there-an-easy-way-to-check-if-an-object-is-json-serializable-in-python
def is_jsonable(x: dict) -> bool:
    """

    Parameters
    ----------
    x: dict
        Dictionary to check, if it is json serializable.

    Returns
    -------
    bool: Whether the dict was serializable or not.

    """
    try:
        json.dumps(x)
        return True
    except (TypeError, OverflowError):
        return False


def cwd_temp_dir(required_files=None) -> tempfile.TemporaryDirectory:
    """Change into a temporary directory

    Helper for e.g. the docs to quickly change into a temporary directory
    and copy all files, e.g. the Notebook into that directory.

    Parameters
    ----------
    required_files: list, optional
        A list of optional files to be copied

    Returns
    -------
    temp_dir:
        The temporary  directory file. Close with temp_dir.cleanup() at the end.

    """
    temp_dir = tempfile.TemporaryDirectory()  # add ignore_cleanup_errors=True in Py3.10?

    if config.nb_name is not None:
        shutil.copy(config.nb_name, temp_dir.name)
    if required_files is not None:
        for file in required_files:
            shutil.copy(file, temp_dir.name)

    os.chdir(temp_dir.name)

    return temp_dir


def deprecated(reason, version="v0.0.0"):
    """Depreciation Warning"""

    def decorator(func):
        def wrapper(*args, **kwargs):
            log.critical(
                f"DeprecationWarning for {func.__name__}: {reason} (Deprecated since"
                f" {version})"
            )
            return func(*args, **kwargs)

        return wrapper

    return decorator


<<<<<<< HEAD
def dict_hash(dictionary: Dict[str, Any], length: int = 22, md5: bool = False) -> str:
    """Convert dictionary to a (truncated) md5 hash

    Parameters
    ----------
    dictionary: dict
        any json serializable dictionary
    length: int, default=22
        length of the hash. The max length is 24, but the hash value can be
        truncated for convenience and e.g. shorter file names
    md5: bool, default=False
        instead of pythons hash use md5 hash

    References
    ----------
    https://www.doc.ic.ac.uk/~nuric/coding/how-to-hash-a-dictionary-in-python.html

    Returns
    -------
    md5_hash_base64: str
        The base64 encoded and truncated md5 hash of the dictionary

    """
    encoded_dict = json.dumps(dictionary, sort_keys=True).encode()
    if md5:
        md5_hash = hashlib.md5()

        md5_hash.update(encoded_dict)
        md5_hash_base64 = base64.b64encode(md5_hash.digest())
        # convert to string
        md5_hash_base64 = md5_hash_base64.decode("utf-8")

        return md5_hash_base64[:length]
    else:
        return str(hash(encoded_dict))[:length]
=======
def decode_dict(value):
    """Decode dict that was loaded without znjson"""
    return json.loads(json.dumps(value), cls=znjson.ZnDecoder)
>>>>>>> 8aa36383
<|MERGE_RESOLUTION|>--- conflicted
+++ resolved
@@ -92,7 +92,11 @@
     return decorator
 
 
-<<<<<<< HEAD
+def decode_dict(value):
+    """Decode dict that was loaded without znjson"""
+    return json.loads(json.dumps(value), cls=znjson.ZnDecoder)
+
+
 def dict_hash(dictionary: Dict[str, Any], length: int = 22, md5: bool = False) -> str:
     """Convert dictionary to a (truncated) md5 hash
 
@@ -127,9 +131,4 @@
 
         return md5_hash_base64[:length]
     else:
-        return str(hash(encoded_dict))[:length]
-=======
-def decode_dict(value):
-    """Decode dict that was loaded without znjson"""
-    return json.loads(json.dumps(value), cls=znjson.ZnDecoder)
->>>>>>> 8aa36383
+        return str(hash(encoded_dict))[:length]