"""
This program and the accompanying materials are made available under the terms of the
Eclipse Public License v2.0 which accompanies this distribution, and is available at
https://www.eclipse.org/legal/epl-v20.html
SPDX-License-Identifier: EPL-2.0

Copyright Contributors to the Zincware Project.

Description: List of functions that are used to serialize and deserialize Python Objects

Notes
-----
    These functions can be used for e.g., small numpy arrays.
    The content will be converted to json serializable data.
    Converting e.g., large numpy arrays can cause major slow downs and is not recommended!
    Please consider using DVC.outs() and save them in a binary file format.

"""
import importlib
import inspect
import logging
from importlib import import_module

import znjson

import zntrack
from zntrack.core.base import Node

log = logging.getLogger(__name__)


class ZnTrackTypeConverter(znjson.ConverterBase):
    """Main Serializer for ZnTrack Nodes, e.g. as dependencies"""

    instance = Node
    representation = "ZnTrackType"

    def _encode(self, obj) -> dict:
        """Convert Node to serializable dict"""
        return {
            "module": obj.module,
            "cls": obj.__class__.__name__,
            "name": obj.node_name,
        }

    def _decode(self, value: dict) -> Node:
        """return serialized Node"""
        module = import_module(value["module"])
        cls = getattr(module, value["cls"])

        return cls.load(name=value["name"])

    def __eq__(self, other):
        """Overwrite check, because checking .zntrack equality"""
        return isinstance(other, Node)
<<<<<<< HEAD


class MethodConverter(znjson.ConverterBase):

    representation = "zn.method"

=======


class MethodConverter(znjson.ConverterBase):

    representation = "zn.method"

>>>>>>> d1f966eb
    def _encode(self, obj):
        """Serialize the object"""
        methods = {
            "module": obj.__class__.__module__,
            "name": obj.__class__.__name__,
            "kwargs": {},
        }

        # If using Jupyter Notebooks

        if zntrack.config.nb_name is not None:
            # if the class is originally imported from main,
            #  it will be copied to the same module path as the
            #  ZnTrack Node source code.
            if methods["module"] == "__main__":
                methods["module"] = obj.znjson_module

        for key in inspect.signature(obj.__class__.__init__).parameters:
            if key == "self":
                continue
            if key in ["args", "kwargs"]:
                log.error(f"Can not convert {key}!")
                continue
            try:
                methods["kwargs"][key] = getattr(obj, key)
            except AttributeError:
                raise AttributeError(
                    f"Could not find {key} in passed method! Please use "
                    "@check_signature from ZnTrack to check that the method signature"
                    " fits the method attributes"
                )

        return methods

    def _decode(self, value: dict):
        """Deserialize the object"""
        module = importlib.import_module(value["module"])
        cls = getattr(module, value["name"])

        return cls(**value["kwargs"])

    def __eq__(self, other) -> bool:
        """Identify if this serializer should be applied"""
<<<<<<< HEAD
        return other.znjson_zn_method
=======
        try:
            return other.znjson_zn_method
        except AttributeError:
            return False
>>>>>>> d1f966eb
<|MERGE_RESOLUTION|>--- conflicted
+++ resolved
@@ -53,21 +53,12 @@
     def __eq__(self, other):
         """Overwrite check, because checking .zntrack equality"""
         return isinstance(other, Node)
-<<<<<<< HEAD
 
 
 class MethodConverter(znjson.ConverterBase):
 
     representation = "zn.method"
 
-=======
-
-
-class MethodConverter(znjson.ConverterBase):
-
-    representation = "zn.method"
-
->>>>>>> d1f966eb
     def _encode(self, obj):
         """Serialize the object"""
         methods = {
@@ -111,11 +102,7 @@
 
     def __eq__(self, other) -> bool:
         """Identify if this serializer should be applied"""
-<<<<<<< HEAD
-        return other.znjson_zn_method
-=======
         try:
             return other.znjson_zn_method
         except AttributeError:
-            return False
->>>>>>> d1f966eb
+            return False