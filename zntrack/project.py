import contextlib
import json
import logging
import os
import pathlib
import subprocess

import tqdm
import yaml
import znflow

from zntrack import utils
from zntrack.config import NWD_PATH
from zntrack.group import Group
from zntrack.state import PLUGIN_LIST
from zntrack.utils.import_handler import import_handler
from zntrack.utils.misc import load_env_vars

from . import config
from .deployment import ZnTrackDeployment

log = logging.getLogger(__name__)


class Project(znflow.DiGraph):
    def __init__(
        self,
        *args,
        disable=False,
        immutable_nodes=True,
        deployment=None,
        tags: dict[str, str] | None = None,
        **kwargs,
    ):
        if deployment is None:
            deployment = ZnTrackDeployment()
        self.tags = tags or {}
        load_env_vars()
        super().__init__(
            *args,
            disable=disable,
            immutable_nodes=immutable_nodes,
            deployment=deployment,
            **kwargs,
        )

    def add_node(self, node_for_adding, **attr):
        from zntrack import Node

        if not isinstance(node_for_adding, Node):
            raise ValueError(
                f"Node must be an instance of 'zntrack.Node', not {type(node_for_adding)}"
            )

        return super().add_node(node_for_adding, **attr)

    def __exit__(self, exc_type, exc_val, exc_tb):
        for group in self.groups.values():
            for node_uuid in group.uuids:
                # we need to access the `state` attribute to initialize
                # the property, so the `log.debug` is necessary!
                log.debug(self.nodes[node_uuid]["value"].state)
                self.nodes[node_uuid]["value"].__dict__["state"]["group"] = (
                    Group.from_znflow_group(group)
                )

        # need to fix the node names
        all_nodes = [self.nodes[uuid]["value"] for uuid in self.nodes]
        all_node_names = [node.name for node in all_nodes]
        # TODO: accessing `node.name` should be instant, so this workaround
        # should not be required! Find and fix why it is slow!
        for node in tqdm.tqdm(all_nodes, desc="Collecting node names"):
            if node.name is None:
                if node.state.group is None:
                    node_name = node.__class__.__name__
                else:
                    node_name = node.state.group.get_node_name(node)
                if node_name not in all_node_names:
                    node.name = node_name
                    all_node_names.append(node_name)
                else:
                    i = 0
                    while True:
                        i += 1
                        if f"{node_name}_{i}" not in all_node_names:
                            node.name = f"{node_name}_{i}"
                            all_node_names.append(f"{node_name}_{i}")
                            break
        return super().__exit__(exc_type, exc_val, exc_tb)

    def build(self) -> None:
        log.info(f"Saving {config.PARAMS_FILE_PATH}")
        params_dict = {}
        dvc_dict = {"stages": {}, "plots": []}
        zntrack_dict = {}
        for node_uuid in tqdm.tqdm(self):
            node = self.nodes[node_uuid]["value"]
            for plugin in node.state.plugins.values():
                # TODO: combine all params into one dict
                if (
                    value := plugin.convert_to_params_yaml()
                ) is not config.PLUGIN_EMPTY_RETRUN_VALUE:
                    params_dict[node.name] = value
                if (
                    value := plugin.convert_to_dvc_yaml()
                ) is not config.PLUGIN_EMPTY_RETRUN_VALUE:
                    dvc_dict["stages"][node.name] = value["stages"]
                    if len(value["plots"]) > 0:
                        dvc_dict["plots"].extend(value["plots"])
                if (
                    value := plugin.convert_to_zntrack_json(graph=self)
                ) is not config.PLUGIN_EMPTY_RETRUN_VALUE:
                    zntrack_dict[node.name] = value

        if len(dvc_dict["plots"]) == 0:
            del dvc_dict["plots"]

        config.PARAMS_FILE_PATH.write_text(yaml.safe_dump(params_dict))
        config.DVC_FILE_PATH.write_text(yaml.safe_dump(dvc_dict))
        config.ZNTRACK_FILE_PATH.write_text(json.dumps(zntrack_dict, indent=4))

        # TODO: update file or overwrite?

    def repro(self, build: bool = True, force: bool = False):
        if build:
            self.build()
<<<<<<< HEAD
        subprocess.check_call(
            "dvc repro", shell=True, restore_signals=False, close_fds=True
        )

    def finalize(self):
        # do we want to run a git commit?
        # repo should not be dirty
        utils.misc.load_env_vars()
        plugins_paths = os.environ.get(
            "ZNTRACK_PLUGINS", "zntrack.plugins.dvc_plugin.DVCPlugin"
        )
        plugins: PLUGIN_LIST = [import_handler(p) for p in plugins_paths.split(",")]
        for plugin in plugins:
            plugin.finalize()
=======
        if force:
            subprocess.check_call(["dvc", "repro", "-f"])
        subprocess.check_call(["dvc", "repro"])
>>>>>>> 25c90888

    @contextlib.contextmanager
    def group(self, *names: str):
        """Group nodes together.

        Parameters
        ----------
        names : list[str], optional
            The name of the group. If None, the group will be named 'GroupX' where X is
            the number of groups + 1. If more than one name is given, the groups will
            be nested to 'nwd = name[0]/name[1]/.../name[-1]'

        """
        # This context manager also open self.__enter__ in the `super`
        if not names:
            name = "Group1"
            while pathlib.Path(NWD_PATH, name).exists():
                name = f"Group{int(name[5:]) + 1}"
            names = (name,)

        with super().group(*names) as znflow_grp:
            group = Group(name=znflow_grp.names)
            yield group
        group._nodes = znflow_grp.nodes<|MERGE_RESOLUTION|>--- conflicted
+++ resolved
@@ -124,10 +124,10 @@
     def repro(self, build: bool = True, force: bool = False):
         if build:
             self.build()
-<<<<<<< HEAD
-        subprocess.check_call(
-            "dvc repro", shell=True, restore_signals=False, close_fds=True
-        )
+        cmd = ["dvc", "repro"]
+        if force:
+            cmd.append("--force")
+        subprocess.check_call(cmd)
 
     def finalize(self):
         # do we want to run a git commit?
@@ -139,11 +139,6 @@
         plugins: PLUGIN_LIST = [import_handler(p) for p in plugins_paths.split(",")]
         for plugin in plugins:
             plugin.finalize()
-=======
-        if force:
-            subprocess.check_call(["dvc", "repro", "-f"])
-        subprocess.check_call(["dvc", "repro"])
->>>>>>> 25c90888
 
     @contextlib.contextmanager
     def group(self, *names: str):
