--- conflicted
+++ resolved
@@ -189,7 +189,6 @@
     assert node2.outs == node_a.outs + 1
 
 
-<<<<<<< HEAD
 def test_remote_and_fs(proj_path):
     fs = DVCFileSystem(
         url="https://github.com/PythonFZ/zntrack-examples", rev="de82dc7104ac3"
@@ -206,7 +205,7 @@
     node: zntrack.Node = zntrack.from_rev(name="NumericOuts", fs=fs)
     assert node.state.remote == "https://github.com/PythonFZ/zntrack-examples"
     assert node.state.rev.startswith("de82dc7104ac3")
-=======
+
 def test_two_nodes_connect_external_local(proj_path):
     with tempfile.TemporaryDirectory() as tmpdir:
         git.Repo.clone_from(
@@ -228,5 +227,4 @@
         project.repro()
 
         assert node1.outs == node_a.outs + 1
-        assert node2.outs == node_a.outs + 1
->>>>>>> ebc43726
+        assert node2.outs == node_a.outs + 1