import pathlib
import subprocess

import pytest
import yaml

import zntrack


class NodeWithMeta(zntrack.Node):
    author = zntrack.meta.Text("Fabian")
    title = zntrack.meta.Text("Test Node")


class NodeWithEnv(zntrack.Node):
    OMP_NUM_THREADS = zntrack.meta.Environment("1")

    result = zntrack.zn.outs()

    def run(self):
        import os

        assert os.environ["OMP_NUM_THREADS"] == self.OMP_NUM_THREADS

        self.result = os.environ["OMP_NUM_THREADS"]


class NodeWithEnvNone(zntrack.Node):
    OMP_NUM_THREADS = zntrack.meta.Environment(None)

    result = zntrack.zn.outs()

    def run(self):
        import os

        assert "OMP_NUM_THREADS" not in os.environ


class NodeWithEnvParam(NodeWithEnv):
    OMP_NUM_THREADS = zntrack.meta.Environment("1", is_parameter=True)


<<<<<<< HEAD
@pytest.mark.parametrize("eager", [True, False])
def test_NodeWithMeta(proj_path, eager):
    with zntrack.Project() as project:
        node_w_meta = NodeWithMeta()

    project.run(eager=eager)
    if not eager:
        node_w_meta.load()
        dvc_yaml = yaml.safe_load(pathlib.Path("dvc.yaml").read_text())
        assert dvc_yaml["stages"]["NodeWithMeta"]["meta"] == {
            "author": "Fabian",
            "title": "Test Node",
        }
=======
def test_NodeWithEnvNone(proj_path):
    with zntrack.Project() as proj:
        _ = NodeWithEnvNone()  # the actual test is inside the run method.
    proj.run()


def test_NodeWithMeta(proj_path):
    NodeWithMeta().write_graph()
>>>>>>> 59ab77ef

    assert node_w_meta.author == "Fabian"


class CombinedNodeWithMeta(zntrack.Node):
    input: str = zntrack.zn.params("Hello ")
    output: str = zntrack.zn.outs()
    author: str = zntrack.meta.Text()

    def run(self):
        self.output = self.input + self.author


def test_CombinedNodeWithMeta(proj_path):
    with pytest.raises(TypeError):
        # should raise an error because author is missing as kwarg
        _ = CombinedNodeWithMeta()

    CombinedNodeWithMeta(author="World").write_graph(run=True)
    assert CombinedNodeWithMeta.from_rev().output == "Hello World"
    assert CombinedNodeWithMeta.from_rev().author == "World"

    CombinedNodeWithMeta(author="there").write_graph(run=True)
    # changing the 'meta.Text' should not trigger running the model again
    assert CombinedNodeWithMeta.from_rev().output == "Hello World"
    assert CombinedNodeWithMeta.from_rev().author == "there"

    zntrack.utils.run_dvc_cmd(["repro", "-f"])
    # Forcing rerun should use the updated meta keyword.
    assert CombinedNodeWithMeta.from_rev().output == "Hello there"


@pytest.mark.parametrize("cls", [NodeWithEnv, NodeWithEnvParam])
def test_NodeWithEnv(proj_path, cls):
    with zntrack.Project() as proj:
        node = cls()  # the actual test is inside the run method.
    proj.run()

    # check that the env variable is set correctly
    node.load()
    assert node.result == "1"

    with proj:
        node = cls(OMP_NUM_THREADS="2")  # the actual test is inside the run method.
    proj.run()

    node.load()
    if cls == NodeWithEnvParam:
        # Parameter will cause rerun and the result is changed
        assert node.result == "2"
    else:
        # env is not a parameter and will not cause rerun
        assert node.result == "1"<|MERGE_RESOLUTION|>--- conflicted
+++ resolved
@@ -40,7 +40,6 @@
     OMP_NUM_THREADS = zntrack.meta.Environment("1", is_parameter=True)
 
 
-<<<<<<< HEAD
 @pytest.mark.parametrize("eager", [True, False])
 def test_NodeWithMeta(proj_path, eager):
     with zntrack.Project() as project:
@@ -54,18 +53,14 @@
             "author": "Fabian",
             "title": "Test Node",
         }
-=======
+
+    assert node_w_meta.author == "Fabian"
+
+
 def test_NodeWithEnvNone(proj_path):
     with zntrack.Project() as proj:
         _ = NodeWithEnvNone()  # the actual test is inside the run method.
     proj.run()
-
-
-def test_NodeWithMeta(proj_path):
-    NodeWithMeta().write_graph()
->>>>>>> 59ab77ef
-
-    assert node_w_meta.author == "Fabian"
 
 
 class CombinedNodeWithMeta(zntrack.Node):
