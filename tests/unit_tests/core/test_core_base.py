--- conflicted
+++ resolved
@@ -337,24 +337,11 @@
         "--force",
         "--outs",
         "example.dat",
-<<<<<<< HEAD
-    ]
-
-    cmd = (
-        'python -c "from test_core_base import ExampleDVCOutsNode; '
-        "ExampleDVCOutsNode.load(name='ExampleDVCOutsNode').run_and_save()\" "
-    )
-
-    assert script in [
-        expected_script + [cmd],
-        expected_script + [cmd.replace("python", "python3")],
-=======
         (
             f'{utils.config.interpreter} -c "from test_core_base import'
             " ExampleDVCOutsNode;"
             " ExampleDVCOutsNode.load(name='ExampleDVCOutsNode').run_and_save()\" "
         ),
->>>>>>> ce047302
     ]
 
 
