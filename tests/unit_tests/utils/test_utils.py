import json
import os
import pathlib
import subprocess
import sys
from unittest.mock import MagicMock, patch

import pytest
import znjson

from zntrack.utils import utils


def test_cwd_temp_dir():
    new_dir = utils.cwd_temp_dir(required_files=[__file__])
    assert pathlib.Path(new_dir.name) == pathlib.Path(os.getcwd())
    assert next(pathlib.Path(new_dir.name).glob("*.py")).name == "test_utils.py"
    os.chdir("..")
    new_dir.cleanup()


def test_decode_dict_path():
    path = pathlib.Path("test.txt")
    dict_string = json.dumps(path, cls=znjson.ZnEncoder)
    loaded_dict = json.loads(dict_string)
    assert loaded_dict == {"_type": "pathlib.Path", "value": "test.txt"}
    assert utils.decode_dict(loaded_dict) == path
    assert utils.decode_dict(None) is None


class EmptyCls:
    pass


class ClsWithPostInit:
    def post_init(self):
        self.post_init = True
        self.text = f"{self.foo} {self.bar}"


def test_module_handler():
    my_mock = MagicMock
    my_mock.__module__ = "custom_module"
    assert utils.module_handler(my_mock) == "custom_module"

    my_mock.__module__ = "__main__"
    with patch.object(sys, "argv", ["ipykernel_launcher"]):
        assert utils.module_handler(my_mock) == "__main__"

    with patch.object(sys, "argv", ["pytest-runner"]):
        assert utils.module_handler(my_mock) == "pytest-runner"


def test_check_type():
    assert utils.check_type("str", str)
    assert not utils.check_type(["str"], str)
    assert utils.check_type(["str"], str, allow_iterable=True)

    assert utils.check_type(25, (int, str))
    assert not utils.check_type([25, "str"], (int, str))
    assert utils.check_type([25, "str"], (int, str), allow_iterable=True)

    assert utils.check_type(["str"], list)
    assert utils.check_type(None, str, allow_none=True)
    assert not utils.check_type([None], str, allow_none=True)
    assert utils.check_type([None], str, allow_none=True, allow_iterable=True)

    assert utils.check_type({"key": "val"}, str, allow_dict=True)
    assert not utils.check_type({"key": "val"}, str)
    assert utils.check_type({"a": {"b": "c"}}, str, allow_dict=True)


def test_config_interpreter():
    assert utils.config.interpreter in ["python", "python3"]


def test_module_to_path():
    assert utils.module_to_path("src.module") == pathlib.Path("src", "module.py")


<<<<<<< HEAD
@pytest.mark.parametrize(
    ("cmd", "error"), [(["init"], False), (["add", "file.txt"], True)]
)
def test_run_dvc_command(tmp_path, cmd: list, error: bool):
    os.chdir(tmp_path)
    subprocess.check_call(["git", "init"])
    if error:
        with pytest.raises(utils.DVCProcessError):
            utils.run_dvc_cmd(cmd)
    else:
        assert utils.run_dvc_cmd(cmd) == 0
=======
def test_config_change():
    assert utils.config.lazy
    with utils.config.updated_config(lazy=False):
        assert not utils.config.lazy
    assert utils.config.lazy
>>>>>>> ce047302
<|MERGE_RESOLUTION|>--- conflicted
+++ resolved
@@ -78,7 +78,13 @@
     assert utils.module_to_path("src.module") == pathlib.Path("src", "module.py")
 
 
-<<<<<<< HEAD
+def test_config_change():
+    assert utils.config.lazy
+    with utils.config.updated_config(lazy=False):
+        assert not utils.config.lazy
+    assert utils.config.lazy
+
+
 @pytest.mark.parametrize(
     ("cmd", "error"), [(["init"], False), (["add", "file.txt"], True)]
 )
@@ -89,11 +95,4 @@
         with pytest.raises(utils.DVCProcessError):
             utils.run_dvc_cmd(cmd)
     else:
-        assert utils.run_dvc_cmd(cmd) == 0
-=======
-def test_config_change():
-    assert utils.config.lazy
-    with utils.config.updated_config(lazy=False):
-        assert not utils.config.lazy
-    assert utils.config.lazy
->>>>>>> ce047302
+        assert utils.run_dvc_cmd(cmd) == 0