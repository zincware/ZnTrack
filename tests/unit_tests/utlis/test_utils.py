"""
This program and the accompanying materials are made available under the terms of the
Eclipse Public License v2.0 which accompanies this distribution, and is available at
https://www.eclipse.org/legal/epl-v20.html
SPDX-License-Identifier: EPL-2.0

Copyright Contributors to the Zincware Project.

Description: Test class for testing utils
"""
import json
import os
import pathlib
import sys
from unittest.mock import MagicMock, patch

import pytest
import znjson

<<<<<<< HEAD
from zntrack.utils import utils


def test_is_jsonable():
    """Test for is_jsonable

    Test is performed for a serializable dictionary and a non-serializable function.
    """
    assert utils.is_jsonable({"a": 1}) is True
    assert utils.is_jsonable({"a": utils.is_jsonable}) is False
=======
from zntrack.utils.utils import cwd_temp_dir, decode_dict, module_handler
>>>>>>> c25a2121


def test_cwd_temp_dir():
    new_dir = utils.cwd_temp_dir(required_files=[__file__])
    assert pathlib.Path(new_dir.name) == pathlib.Path(os.getcwd())
    assert next(pathlib.Path(new_dir.name).glob("*.py")).name == "test_utils.py"
    os.chdir("..")
    new_dir.cleanup()


def test_decode_dict_path():
    path = pathlib.Path("test.txt")
    dict_string = json.dumps(path, cls=znjson.ZnEncoder)
    loaded_dict = json.loads(dict_string)
    assert loaded_dict == {"_type": "pathlib.Path", "value": "test.txt"}
    assert utils.decode_dict(loaded_dict) == path
    assert utils.decode_dict(None) is None


class Test:
    pass


def test_get_auto_init():
    with pytest.raises(TypeError):
        Test(foo="foo")

    setattr(Test, "__init__", utils.get_auto_init(fields=["foo", "bar"]))

    test = Test(foo="foo", bar="bar")

    assert test.foo == "foo"
    assert test.bar == "bar"


def test_module_handler():
    my_mock = MagicMock
    my_mock.__module__ = "custom_module"
    assert utils.module_handler(my_mock) == "custom_module"

    my_mock.__module__ = "__main__"
    with patch.object(sys, "argv", ["ipykernel_launcher"]):
        assert utils.module_handler(my_mock) == "__main__"

    with patch.object(sys, "argv", ["pytest-runner"]):
        assert utils.module_handler(my_mock) == "pytest-runner"<|MERGE_RESOLUTION|>--- conflicted
+++ resolved
@@ -17,20 +17,7 @@
 import pytest
 import znjson
 
-<<<<<<< HEAD
 from zntrack.utils import utils
-
-
-def test_is_jsonable():
-    """Test for is_jsonable
-
-    Test is performed for a serializable dictionary and a non-serializable function.
-    """
-    assert utils.is_jsonable({"a": 1}) is True
-    assert utils.is_jsonable({"a": utils.is_jsonable}) is False
-=======
-from zntrack.utils.utils import cwd_temp_dir, decode_dict, module_handler
->>>>>>> c25a2121
 
 
 def test_cwd_temp_dir():
