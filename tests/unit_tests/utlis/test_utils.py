"""
This program and the accompanying materials are made available under the terms of the
Eclipse Public License v2.0 which accompanies this distribution, and is available at
https://www.eclipse.org/legal/epl-v20.html
SPDX-License-Identifier: EPL-2.0

Copyright Contributors to the Zincware Project.

Description: Test class for testing utils
"""
import json
import os
import pathlib
import sys
from unittest.mock import MagicMock, patch

import pytest
import znjson

<<<<<<< HEAD
from zntrack.utils import utils
=======
from zntrack.utils.utils import cwd_temp_dir, decode_dict, is_jsonable, module_handler
>>>>>>> ddf392ca


def test_is_jsonable():
    """Test for is_jsonable

    Test is performed for a serializable dictionary and a non-serializable function.
    """
    assert utils.is_jsonable({"a": 1}) is True
    assert utils.is_jsonable({"a": utils.is_jsonable}) is False


def test_cwd_temp_dir():
    new_dir = utils.cwd_temp_dir(required_files=[__file__])
    assert pathlib.Path(new_dir.name) == pathlib.Path(os.getcwd())
    assert next(pathlib.Path(new_dir.name).glob("*.py")).name == "test_utils.py"
    os.chdir("..")
    new_dir.cleanup()


def test_decode_dict_path():
    path = pathlib.Path("test.txt")
    dict_string = json.dumps(path, cls=znjson.ZnEncoder)
    loaded_dict = json.loads(dict_string)
    assert loaded_dict == {"_type": "pathlib.Path", "value": "test.txt"}
<<<<<<< HEAD
    assert utils.decode_dict(loaded_dict) == path
    assert utils.decode_dict(None) is None


class Test:
    pass


def test_get_auto_init():
    with pytest.raises(TypeError):
        Test(foo="foo")

    setattr(Test, "__init__", utils.get_auto_init(fields=["foo", "bar"]))

    test = Test(foo="foo", bar="bar")

    assert test.foo == "foo"
    assert test.bar == "bar"
=======
    assert decode_dict(loaded_dict) == path
    assert decode_dict(None) is None


def test_module_handler():
    my_mock = MagicMock
    my_mock.__module__ = "custom_module"
    assert module_handler(my_mock) == "custom_module"

    my_mock.__module__ = "__main__"
    with patch.object(sys, "argv", ["ipykernel_launcher"]):
        assert module_handler(my_mock) == "__main__"

    with patch.object(sys, "argv", ["pytest-runner"]):
        assert module_handler(my_mock) == "pytest-runner"
>>>>>>> ddf392ca
<|MERGE_RESOLUTION|>--- conflicted
+++ resolved
@@ -17,11 +17,7 @@
 import pytest
 import znjson
 
-<<<<<<< HEAD
 from zntrack.utils import utils
-=======
-from zntrack.utils.utils import cwd_temp_dir, decode_dict, is_jsonable, module_handler
->>>>>>> ddf392ca
 
 
 def test_is_jsonable():
@@ -46,7 +42,6 @@
     dict_string = json.dumps(path, cls=znjson.ZnEncoder)
     loaded_dict = json.loads(dict_string)
     assert loaded_dict == {"_type": "pathlib.Path", "value": "test.txt"}
-<<<<<<< HEAD
     assert utils.decode_dict(loaded_dict) == path
     assert utils.decode_dict(None) is None
 
@@ -65,20 +60,16 @@
 
     assert test.foo == "foo"
     assert test.bar == "bar"
-=======
-    assert decode_dict(loaded_dict) == path
-    assert decode_dict(None) is None
 
 
 def test_module_handler():
     my_mock = MagicMock
     my_mock.__module__ = "custom_module"
-    assert module_handler(my_mock) == "custom_module"
+    assert utils.module_handler(my_mock) == "custom_module"
 
     my_mock.__module__ = "__main__"
     with patch.object(sys, "argv", ["ipykernel_launcher"]):
-        assert module_handler(my_mock) == "__main__"
+        assert utils.module_handler(my_mock) == "__main__"
 
     with patch.object(sys, "argv", ["pytest-runner"]):
-        assert module_handler(my_mock) == "pytest-runner"
->>>>>>> ddf392ca
+        assert utils.module_handler(my_mock) == "pytest-runner"