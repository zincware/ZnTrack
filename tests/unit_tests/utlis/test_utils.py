--- conflicted
+++ resolved
@@ -18,10 +18,6 @@
 import znjson
 
 from zntrack.utils import utils
-<<<<<<< HEAD
-from zntrack.utils.utils import cwd_temp_dir, decode_dict, module_handler
-=======
->>>>>>> 17759493
 
 
 def test_cwd_temp_dir():
@@ -67,8 +63,7 @@
         assert utils.module_handler(my_mock) == "__main__"
 
     with patch.object(sys, "argv", ["pytest-runner"]):
-<<<<<<< HEAD
-        assert module_handler(my_mock) == "pytest-runner"
+        assert utils.module_handler(my_mock) == "pytest-runner"
 
 
 def test_check_type():
@@ -83,7 +78,4 @@
     assert utils.check_type(["str"], list)
     assert utils.check_type(None, str, allow_none=True)
     assert not utils.check_type([None], str, allow_none=True)
-    assert utils.check_type([None], str, allow_none=True, allow_iterable=True)
-=======
-        assert utils.module_handler(my_mock) == "pytest-runner"
->>>>>>> 17759493
+    assert utils.check_type([None], str, allow_none=True, allow_iterable=True)