--- conflicted
+++ resolved
@@ -34,13 +34,10 @@
             metrics_path=zntrack.nwd / "metrics.json",
             plots_path=[zntrack.nwd / "plots.csv"],
         )
-<<<<<<< HEAD
     
     # TODO: outs
     # TODO: metrics
     # TODO: plots
-=======
->>>>>>> 0f853db7
 
     project.build()
 
