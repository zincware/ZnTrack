--- conflicted
+++ resolved
@@ -69,14 +69,14 @@
         WritePlotsWrongData().run_and_save()
 
 
-<<<<<<< HEAD
 def test_save_plots(proj_path):
     write_plots = WritePlots()
     write_plots.run()
     write_plots.save_plots()
 
     assert pathlib.Path("nodes/WritePlots/plots_no_cache.csv").exists()
-=======
+
+
 class WriteTwoPlots(Node):
     plots_a: pd.DataFrame = zn.plots()
     plots_b: pd.DataFrame = zn.plots()
@@ -129,5 +129,4 @@
 
 def test_write_plots_modify_lists(proj_path):
     with pytest.raises(ValueError):
-        WritePlotsModifyDVC(plots=["a.csv", "b.csv"]).write_graph()
->>>>>>> b40c9369
+        WritePlotsModifyDVC(plots=["a.csv", "b.csv"]).write_graph()\