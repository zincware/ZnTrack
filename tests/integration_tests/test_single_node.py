import dataclasses
import json
import os
import pathlib
import shutil
import subprocess

import pytest

from zntrack import dvc, zn
from zntrack.core.base import Node
from zntrack.utils.exceptions import DVCProcessError


@pytest.fixture
def proj_path(tmp_path):
    shutil.copy(__file__, tmp_path)
    os.chdir(tmp_path)
    subprocess.check_call(["git", "init"])
    subprocess.check_call(["dvc", "init"])

    return tmp_path


class ExampleNode01(Node):
    inputs = zn.params()
    outputs = zn.outs()

    def __init__(self, inputs=None, **kwargs):
        super().__init__(**kwargs)
        self.inputs = inputs

    def run(self):
        self.outputs = self.inputs


@dataclasses.dataclass
class ExampleDataClsMethod:
    param1: float
    param2: float


class ExampleNodeWithDataClsMethod(Node):
    my_datacls: ExampleDataClsMethod = zn.Method()
    result = zn.outs()

    def __init__(self, method=None, **kwargs):
        super().__init__(**kwargs)
        self.my_datacls = method

    def run(self):
        self.result = self.my_datacls.param1 + self.my_datacls.param2


class ComputeMethod:
    def __init__(self, param1):
        self.param1 = param1

    def compute(self):
        return self.param1 * 10


class ExampleNodeWithCompMethod(Node):
    my_method: ComputeMethod = zn.Method()
    result = zn.outs()

    def __init__(self, method=None, **kwargs):
        super().__init__(**kwargs)
        self.my_method = method

    def run(self):
        self.result = self.my_method.compute()


def test_run(proj_path):
    test_node_1 = ExampleNode01(inputs="Lorem Ipsum")
    assert test_node_1.inputs == "Lorem Ipsum"
    test_node_1.write_graph()

    obj = ExampleNode01.load()
    assert obj.inputs == "Lorem Ipsum"

    subprocess.check_call(["dvc", "repro"])

    load_test_node_1 = ExampleNode01.load()
    assert load_test_node_1.outputs == "Lorem Ipsum"


def test_run_no_exec(proj_path):
    test_node_1 = ExampleNode01(inputs="Lorem Ipsum")
    test_node_1.write_graph(no_exec=False)

    load_test_node_1 = ExampleNode01.load()
    assert load_test_node_1.outputs == "Lorem Ipsum"


def test_run_exec(proj_path):
    test_node_1 = ExampleNode01(inputs="Lorem Ipsum")
    test_node_1.write_graph(run=True)

    load_test_node_1 = ExampleNode01.load()
    assert load_test_node_1.outputs == "Lorem Ipsum"


def test_datacls_method(proj_path):
    example = ExampleNodeWithDataClsMethod(method=ExampleDataClsMethod(10, 20))
    example.write_graph()

    assert ExampleNodeWithDataClsMethod.load().my_datacls.param1 == 10
    assert ExampleNodeWithDataClsMethod.load().my_datacls.param2 == 20
    assert isinstance(
        ExampleNodeWithDataClsMethod.load().my_datacls, ExampleDataClsMethod
    )

    subprocess.check_call(["dvc", "repro"])

    assert ExampleNodeWithDataClsMethod.load().result == 30


def test_is_loaded(proj_path):
    ExampleNode01(inputs="Lorem Ipsum").save()

    assert not ExampleNode01().is_loaded
    assert ExampleNode01.load().is_loaded


def test_compute_method(proj_path):
    example = ExampleNodeWithCompMethod(method=ComputeMethod(5))
    example.write_graph()

    subprocess.check_call(["dvc", "repro"])

    assert ExampleNodeWithCompMethod.load().result == 50


def test_overwrite_outs(proj_path):
    test_node_1 = ExampleNode01(inputs="Lorem Ipsum")
    out_file = pathlib.Path("nodes", "ExampleNode01", "outs.json")
    test_node_1.write_graph()

    # Do not create the file itself
    assert not out_file.exists()
    # Create the parent directory for .gitignore
    assert out_file.parent.exists()

    subprocess.check_call(["dvc", "repro"])

    # Now the file should exist after the Node ran.
    assert out_file.exists()


def test_metrics(proj_path):
    # TODO write something to zn.metrics and assert it with the result from dvc metrics ..
    pass


class HelloWorld(Node):
    argument_1 = zn.params()

    def __init__(self, argument_1=None, **kwargs):
        super().__init__(**kwargs)
        self.argument_1 = argument_1

    def run(self):
        pass


# Copy some tests from < 0.3 and adapt them


class HelloWorldwDefault(Node):
    argument_1 = zn.params(314159)

    def __init__(self, argument_1=None, **kwargs):
        super().__init__(**kwargs)
        if argument_1 is not None:
            self.argument_1 = argument_1

    def run(self):
        pass


def test_load_works(proj_path):
    """Test that pre-initializing zn.params does result in changing values"""

    HelloWorldwDefault(argument_1=11235).save()

    assert HelloWorldwDefault().argument_1 == 314159
    assert HelloWorldwDefault.load().argument_1 == 11235


class BasicTest(Node):
    """BasicTest class"""

    deps = zn.deps(
        [pathlib.Path("deps1", "input.json"), pathlib.Path("deps2", "input.json")]
    )
    parameters = zn.params()
    results = zn.outs()

    def __init__(self, test_name=None, test_values=None, **kwargs):
        """Constructor of the Node test instance"""
        super().__init__(**kwargs)
        self.parameters = {"test_name": test_name, "test_values": test_values}

    def run(self):
        """Run method of the Node test instance"""
        self.results = {"name": self.parameters["test_name"]}


@pytest.fixture()
def basic_test_node_fixture(proj_path):
    base = BasicTest(test_name="PyTest", test_values=[2, 4, 8, 16])
    for idx, dep in enumerate(base.deps):
        pathlib.Path(dep).parent.mkdir(exist_ok=True, parents=True)
        with open(dep, "w") as f:
            json.dump({"id": idx}, f)
    base.write_graph(no_exec=False)


def test_parameters(basic_test_node_fixture):
    """Test that the parameters are read correctly"""
    base = BasicTest.load()
    assert base.parameters == dict(test_name="PyTest", test_values=[2, 4, 8, 16])


def test_results(basic_test_node_fixture):
    """Test that the results are read correctly"""
    base = BasicTest.load()
    assert base.results == {"name": "PyTest"}


def test_deps(basic_test_node_fixture):
    """Test that the dependencies are stored correctly"""
    base = BasicTest.load()
    assert base.deps == [
        pathlib.Path("deps1", "input.json"),
        pathlib.Path("deps2", "input.json"),
    ]


class MethodExample:
    pass


class DVCDepsNode(Node):
    dependency_file = zn.deps()
    other_one = zn.deps(None)
    # test interaction with zn.Method here
    method = zn.Method()

    def __init__(self, deps=None, **kwargs):
        super().__init__(**kwargs)
        if not self.is_loaded:
            self.dependency_file = deps
            self.method = MethodExample()


def test_dvc_deps_node(proj_path):
    DVCDepsNode("test_traj.txt", name="simple_test").save()
    assert DVCDepsNode.load(name="simple_test").dependency_file == "test_traj.txt"

    DVCDepsNode(pathlib.Path("test_traj.txt"), name="simple_test").save()
    assert DVCDepsNode.load(name="simple_test").dependency_file == pathlib.Path(
        "test_traj.txt"
    )


class SingleNodeNoInit(Node):
    param1 = zn.params()
    param2 = zn.params()

    result = zn.outs()

    def run(self):
        self.result = self.param1 + self.param2


def test_auto_init(proj_path):
    SingleNodeNoInit(param1=25, param2=42).write_graph(no_exec=False)

    assert SingleNodeNoInit.load().param1 == 25
    assert SingleNodeNoInit.load().param2 == 42
    assert SingleNodeNoInit.load().result == 25 + 42


<<<<<<< HEAD
class PathAsParams(Node):
    path = zn.params()
=======
class OutsNotWritten(Node):
    """Define an outs file that is not being created"""

    outs = dvc.outs("does_not_exist.txt")
>>>>>>> 9edb7f6e

    def run(self):
        pass


<<<<<<< HEAD
def test_PathAsParams(proj_path):
    PathAsParams(path=pathlib.Path("file.txt").resolve()).save()

    assert PathAsParams.load().path == pathlib.Path("file.txt")
=======
def test_OutsNotWritten(proj_path):
    with pytest.raises(DVCProcessError):
        OutsNotWritten().write_graph(run=True)
>>>>>>> 9edb7f6e
<|MERGE_RESOLUTION|>--- conflicted
+++ resolved
@@ -284,27 +284,28 @@
     assert SingleNodeNoInit.load().result == 25 + 42
 
 
-<<<<<<< HEAD
-class PathAsParams(Node):
-    path = zn.params()
-=======
 class OutsNotWritten(Node):
     """Define an outs file that is not being created"""
 
     outs = dvc.outs("does_not_exist.txt")
->>>>>>> 9edb7f6e
 
     def run(self):
         pass
 
 
-<<<<<<< HEAD
-def test_PathAsParams(proj_path):
-    PathAsParams(path=pathlib.Path("file.txt").resolve()).save()
-
-    assert PathAsParams.load().path == pathlib.Path("file.txt")
-=======
 def test_OutsNotWritten(proj_path):
     with pytest.raises(DVCProcessError):
         OutsNotWritten().write_graph(run=True)
->>>>>>> 9edb7f6e
+
+
+class PathAsParams(Node):
+    path = zn.params()
+
+    def run(self):
+        pass
+
+
+def test_PathAsParams(proj_path):
+    PathAsParams(path=pathlib.Path("file.txt").resolve()).save()
+
+    assert PathAsParams.load().path == pathlib.Path("file.txt")