--- conflicted
+++ resolved
@@ -364,7 +364,7 @@
         ExampleNode01["TestNode"].zntrack.collect((zn.params, zn.outs))
 
 
-<<<<<<< HEAD
+
 class OnlyOutsNode(Node):
     _hash = zn.Hash()
     outs: pathlib.Path = dvc.outs()
@@ -377,10 +377,9 @@
 def test_OnlyOutsNode(proj_path):
     OnlyOutsNode(outs=pathlib.Path("test_node")).write_graph(run=True)
     OnlyOutsNode(name="empty").write_graph(run=True)  # this is the actual test
-=======
+
 def test__graph_entry_exists(proj_path):
     ExampleNode01(inputs="Hello World", name="TestNode").write_graph()
 
     assert ExampleNode01.load()._graph_entry_exists is False
     assert ExampleNode01["TestNode"]._graph_entry_exists
->>>>>>> 6f27a1fc
