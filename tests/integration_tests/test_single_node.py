import dataclasses
import json
import os
import pathlib
import shutil
import subprocess

import pytest

from zntrack import dvc, zn
from zntrack.core.base import Node
from zntrack.utils.exceptions import DVCProcessError


@pytest.fixture
def proj_path(tmp_path):
    shutil.copy(__file__, tmp_path)
    os.chdir(tmp_path)
    subprocess.check_call(["git", "init"])
    subprocess.check_call(["dvc", "init"])

    return tmp_path


class ExampleNode01(Node):
    inputs = zn.params()
    outputs = zn.outs()

    def __init__(self, inputs=None, **kwargs):
        super().__init__(**kwargs)
        self.inputs = inputs

    def run(self):
        self.outputs = self.inputs


@dataclasses.dataclass
class ExampleDataClsMethod:
    param1: float
    param2: float


class ExampleNodeWithDataClsMethod(Node):
    my_datacls: ExampleDataClsMethod = zn.Method()
    result = zn.outs()

    def __init__(self, method=None, **kwargs):
        super().__init__(**kwargs)
        self.my_datacls = method

    def run(self):
        self.result = self.my_datacls.param1 + self.my_datacls.param2


class ComputeMethod:
    def __init__(self, param1):
        self.param1 = param1

    def compute(self):
        return self.param1 * 10


class ExampleNodeWithCompMethod(Node):
    my_method: ComputeMethod = zn.Method()
    result = zn.outs()

    def __init__(self, method=None, **kwargs):
        super().__init__(**kwargs)
        self.my_method = method

    def run(self):
        self.result = self.my_method.compute()


def test_run(proj_path):
    test_node_1 = ExampleNode01(inputs="Lorem Ipsum")
    assert test_node_1.inputs == "Lorem Ipsum"
    test_node_1.write_graph()

    obj = ExampleNode01.load()
    assert obj.inputs == "Lorem Ipsum"

    subprocess.check_call(["dvc", "repro"])

    load_test_node_1 = ExampleNode01.load()
    assert load_test_node_1.outputs == "Lorem Ipsum"


def test_run_no_exec(proj_path):
    test_node_1 = ExampleNode01(inputs="Lorem Ipsum")
    test_node_1.write_graph(no_exec=False)

    load_test_node_1 = ExampleNode01.load()
    assert load_test_node_1.outputs == "Lorem Ipsum"


def test_run_exec(proj_path):
    test_node_1 = ExampleNode01(inputs="Lorem Ipsum")
    test_node_1.write_graph(run=True)

    load_test_node_1 = ExampleNode01.load()
    assert load_test_node_1.outputs == "Lorem Ipsum"


def test_datacls_method(proj_path):
    example = ExampleNodeWithDataClsMethod(method=ExampleDataClsMethod(10, 20))
    example.write_graph()

    assert ExampleNodeWithDataClsMethod.load().my_datacls.param1 == 10
    assert ExampleNodeWithDataClsMethod.load().my_datacls.param2 == 20
    assert isinstance(
        ExampleNodeWithDataClsMethod.load().my_datacls, ExampleDataClsMethod
    )

    subprocess.check_call(["dvc", "repro"])

    assert ExampleNodeWithDataClsMethod.load().result == 30


def test_is_loaded(proj_path):
    ExampleNode01(inputs="Lorem Ipsum").save()

    assert not ExampleNode01().is_loaded
    assert ExampleNode01.load().is_loaded


def test_compute_method(proj_path):
    example = ExampleNodeWithCompMethod(method=ComputeMethod(5))
    example.write_graph()

    subprocess.check_call(["dvc", "repro"])

    assert ExampleNodeWithCompMethod.load().result == 50


def test_overwrite_outs(proj_path):
    test_node_1 = ExampleNode01(inputs="Lorem Ipsum")
    out_file = pathlib.Path("nodes", "ExampleNode01", "outs.json")
    test_node_1.write_graph()

    # Do not create the file itself
    assert not out_file.exists()
    # Create the parent directory for .gitignore
    assert out_file.parent.exists()

    subprocess.check_call(["dvc", "repro"])

    # Now the file should exist after the Node ran.
    assert out_file.exists()


def test_metrics(proj_path):
    # TODO write something to zn.metrics and assert it with the result from dvc metrics ..
    pass


class HelloWorld(Node):
    argument_1 = zn.params()

    def __init__(self, argument_1=None, **kwargs):
        super().__init__(**kwargs)
        self.argument_1 = argument_1

    def run(self):
        pass


# Copy some tests from < 0.3 and adapt them


class HelloWorldwDefault(Node):
    argument_1 = zn.params(314159)

    def __init__(self, argument_1=None, **kwargs):
        super().__init__(**kwargs)
        if argument_1 is not None:
            self.argument_1 = argument_1

    def run(self):
        pass


def test_load_works(proj_path):
    """Test that pre-initializing zn.params does result in changing values"""

    HelloWorldwDefault(argument_1=11235).save()

    assert HelloWorldwDefault().argument_1 == 314159
    assert HelloWorldwDefault.load().argument_1 == 11235


class BasicTest(Node):
    """BasicTest class"""

    deps = zn.deps(
        [pathlib.Path("deps1", "input.json"), pathlib.Path("deps2", "input.json")]
    )
    parameters = zn.params()
    results = zn.outs()

    def __init__(self, test_name=None, test_values=None, **kwargs):
        """Constructor of the Node test instance"""
        super().__init__(**kwargs)
        self.parameters = {"test_name": test_name, "test_values": test_values}

    def run(self):
        """Run method of the Node test instance"""
        self.results = {"name": self.parameters["test_name"]}


@pytest.fixture()
def basic_test_node_fixture(proj_path):
    base = BasicTest(test_name="PyTest", test_values=[2, 4, 8, 16])
    for idx, dep in enumerate(base.deps):
        pathlib.Path(dep).parent.mkdir(exist_ok=True, parents=True)
        with open(dep, "w") as f:
            json.dump({"id": idx}, f)
    base.write_graph(no_exec=False)


def test_parameters(basic_test_node_fixture):
    """Test that the parameters are read correctly"""
    base = BasicTest.load()
    assert base.parameters == dict(test_name="PyTest", test_values=[2, 4, 8, 16])


def test_results(basic_test_node_fixture):
    """Test that the results are read correctly"""
    base = BasicTest.load()
    assert base.results == {"name": "PyTest"}


def test_deps(basic_test_node_fixture):
    """Test that the dependencies are stored correctly"""
    base = BasicTest.load()
    assert base.deps == [
        pathlib.Path("deps1", "input.json"),
        pathlib.Path("deps2", "input.json"),
    ]


class MethodExample:
    pass


class DVCDepsNode(Node):
    dependency_file = zn.deps()
    other_one = zn.deps(None)
    # test interaction with zn.Method here
    method = zn.Method()

    def __init__(self, deps=None, **kwargs):
        super().__init__(**kwargs)
        if not self.is_loaded:
            self.dependency_file = deps
            self.method = MethodExample()


def test_dvc_deps_node(proj_path):
    DVCDepsNode("test_traj.txt", name="simple_test").save()
    assert DVCDepsNode.load(name="simple_test").dependency_file == "test_traj.txt"

    DVCDepsNode(pathlib.Path("test_traj.txt"), name="simple_test").save()
    assert DVCDepsNode.load(name="simple_test").dependency_file == pathlib.Path(
        "test_traj.txt"
    )


class SingleNodeNoInit(Node):
    param1 = zn.params()
    param2 = zn.params()

    result = zn.outs()

    def run(self):
        self.result = self.param1 + self.param2


def test_auto_init(proj_path):
    SingleNodeNoInit(param1=25, param2=42).write_graph(no_exec=False)

    assert SingleNodeNoInit.load().param1 == 25
    assert SingleNodeNoInit.load().param2 == 42
    assert SingleNodeNoInit.load().result == 25 + 42
    # TODO add a check for parameters in the auto init
    #  if they are not set and don't have a default
    with pytest.raises(TypeError):
        SingleNodeNoInit(unknown_param=15)


class OutsNotWritten(Node):
    """Define an outs file that is not being created"""

    outs = dvc.outs("does_not_exist.txt")

    def run(self):
        pass


def test_OutsNotWritten(proj_path):
    with pytest.raises(DVCProcessError):
        OutsNotWritten().write_graph(run=True)


class PathAsParams(Node):
    path = zn.params()

    def run(self):
        pass


def test_PathAsParams(proj_path):
    PathAsParams(path=pathlib.Path("file.txt").resolve()).save()

    assert PathAsParams.load().path == pathlib.Path("file.txt").resolve()


def test_load_named_nodes(proj_path):
    ExampleNode01(name="Node01", inputs=42).write_graph(run=True)
    ExampleNode01(name="Node02", inputs=3.1415).write_graph(run=True)

    assert ExampleNode01["Node01"].outputs == 42
    assert ExampleNode01["Node02"].outputs == 3.1415

    # this will run load with name=Node01, lazy=True/False
    assert ExampleNode01[{"name": "Node01", "lazy": True}].outputs == 42
    assert ExampleNode01[{"name": "Node01", "lazy": False}].outputs == 42


<<<<<<< HEAD
def test_remove_from_graph(proj_path):
    dvc_yaml = pathlib.Path("dvc.yaml")
    ExampleNode01().write_graph()
    assert dvc_yaml.exists()
    ExampleNode01().remove_from_graph()
    assert not dvc_yaml.exists()
=======
class NodeCustomFileName(Node):
    output_std = zn.outs()
    output_custom = zn.outs(filename="custom_data")

    def run(self):
        self.output_std = "Hello World"
        self.output_custom = "Lorem Ipsum"


def test_NodeCustomFileName(proj_path):
    NodeCustomFileName().write_graph(run=True)

    assert NodeCustomFileName.load().output_std == "Hello World"
    assert NodeCustomFileName.load().output_custom == "Lorem Ipsum"

    output_std = pathlib.Path("nodes", "NodeCustomFileName", "outs.json")
    output_custom = pathlib.Path("nodes", "NodeCustomFileName", "custom_data.json")

    assert output_std.exists()
    assert output_custom.exists()
    #
    assert json.loads(output_std.read_text())["output_std"] == "Hello World"
    assert json.loads(output_custom.read_text())["output_custom"] == "Lorem Ipsum"


def test_collect(proj_path):
    ExampleNode01(inputs="Hello World").write_graph(run=True)
    assert ExampleNode01.load().zntrack.collect(zn.params) == {"inputs": "Hello World"}
    assert ExampleNode01.load().zntrack.collect(zn.outs) == {"outputs": "Hello World"}

    SingleNodeNoInit(param1=25, param2=42).write_graph(run=True)
    assert SingleNodeNoInit.load().zntrack.collect(zn.params) == {
        "param1": 25,
        "param2": 42,
    }
    assert SingleNodeNoInit.load().zntrack.collect(zn.outs) == {"result": 67}

    ExampleNode01(inputs={"Hello": "World"}, name="TestNode").write_graph(run=True)
    assert ExampleNode01["TestNode"].zntrack.collect(zn.params) == {
        "inputs": {"Hello": "World"}
    }

    with pytest.raises(ValueError):
        ExampleNode01["TestNode"].zntrack.collect((zn.params, zn.outs))
>>>>>>> 7ad2c499
<|MERGE_RESOLUTION|>--- conflicted
+++ resolved
@@ -327,14 +327,14 @@
     assert ExampleNode01[{"name": "Node01", "lazy": False}].outputs == 42
 
 
-<<<<<<< HEAD
 def test_remove_from_graph(proj_path):
     dvc_yaml = pathlib.Path("dvc.yaml")
     ExampleNode01().write_graph()
     assert dvc_yaml.exists()
     ExampleNode01().remove_from_graph()
     assert not dvc_yaml.exists()
-=======
+
+    
 class NodeCustomFileName(Node):
     output_std = zn.outs()
     output_custom = zn.outs(filename="custom_data")
@@ -378,5 +378,4 @@
     }
 
     with pytest.raises(ValueError):
-        ExampleNode01["TestNode"].zntrack.collect((zn.params, zn.outs))
->>>>>>> 7ad2c499
+        ExampleNode01["TestNode"].zntrack.collect((zn.params, zn.outs))