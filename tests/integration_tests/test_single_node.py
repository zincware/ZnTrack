--- conflicted
+++ resolved
@@ -327,7 +327,31 @@
     assert ExampleNode01[{"name": "Node01", "lazy": False}].outputs == 42
 
 
-<<<<<<< HEAD
+class NodeCustomFileName(Node):
+    output_std = zn.outs()
+    output_custom = zn.outs(filename="custom_data")
+
+    def run(self):
+        self.output_std = "Hello World"
+        self.output_custom = "Lorem Ipsum"
+
+
+def test_NodeCustomFileName(proj_path):
+    NodeCustomFileName().write_graph(run=True)
+
+    assert NodeCustomFileName.load().output_std == "Hello World"
+    assert NodeCustomFileName.load().output_custom == "Lorem Ipsum"
+
+    output_std = pathlib.Path("nodes", "NodeCustomFileName", "outs.json")
+    output_custom = pathlib.Path("nodes", "NodeCustomFileName", "custom_data.json")
+
+    assert output_std.exists()
+    assert output_custom.exists()
+    #
+    assert json.loads(output_std.read_text())["output_std"] == "Hello World"
+    assert json.loads(output_custom.read_text())["output_custom"] == "Lorem Ipsum"
+
+
 def test_collect(proj_path):
     ExampleNode01(inputs="Hello World").write_graph(run=True)
     assert ExampleNode01.load().zntrack.collect(zn.params) == {"inputs": "Hello World"}
@@ -346,29 +370,4 @@
     }
 
     with pytest.raises(ValueError):
-        ExampleNode01["TestNode"].zntrack.collect((zn.params, zn.outs))
-=======
-class NodeCustomFileName(Node):
-    output_std = zn.outs()
-    output_custom = zn.outs(filename="custom_data")
-
-    def run(self):
-        self.output_std = "Hello World"
-        self.output_custom = "Lorem Ipsum"
-
-
-def test_NodeCustomFileName(proj_path):
-    NodeCustomFileName().write_graph(run=True)
-
-    assert NodeCustomFileName.load().output_std == "Hello World"
-    assert NodeCustomFileName.load().output_custom == "Lorem Ipsum"
-
-    output_std = pathlib.Path("nodes", "NodeCustomFileName", "outs.json")
-    output_custom = pathlib.Path("nodes", "NodeCustomFileName", "custom_data.json")
-
-    assert output_std.exists()
-    assert output_custom.exists()
-    #
-    assert json.loads(output_std.read_text())["output_std"] == "Hello World"
-    assert json.loads(output_custom.read_text())["output_custom"] == "Lorem Ipsum"
->>>>>>> 4514ac11
+        ExampleNode01["TestNode"].zntrack.collect((zn.params, zn.outs))