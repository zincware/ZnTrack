import pathlib

import setuptools

long_description = pathlib.Path("README.rst").read_text()
required_packages = pathlib.Path("requirements.txt").read_text().splitlines()

setuptools.setup(
    name="zntrack",
<<<<<<< HEAD
    version="0.2.2",
=======
    version="0.2.1",
>>>>>>> ce1fe52a
    author="zincwarecode",
    author_email="zincwarecode@gmail.com",
    description="A Python package for parameter and data version control with DVC",
    long_description=long_description,
    long_description_content_type="text/markdown",
    url="https://github.com/zincware/ZnTrack",
    download_url="https://github.com/zincware/ZnTrack/archive/beta.tar.gz",
    keywords=["dvc", "machine learning", "parameter tracking"],
    packages=setuptools.find_packages(),
    classifiers=[
        "Development Status :: 3 - Alpha",
        "Programming Language :: Python :: 3",
        "License :: OSI Approved :: Eclipse Public License 2.0 (EPL-2.0)",
        "Operating System :: OS Independent",
    ],
    python_requires=">=3.8",
    install_requires=required_packages,
)<|MERGE_RESOLUTION|>--- conflicted
+++ resolved
@@ -7,11 +7,7 @@
 
 setuptools.setup(
     name="zntrack",
-<<<<<<< HEAD
-    version="0.2.2",
-=======
-    version="0.2.1",
->>>>>>> ce1fe52a
+    version="0.3.0",
     author="zincwarecode",
     author_email="zincwarecode@gmail.com",
     description="A Python package for parameter and data version control with DVC",
